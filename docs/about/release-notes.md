--- conflicted
+++ resolved
@@ -157,7 +157,6 @@
  To ensure any warnings get counted, simply log them to the `mkdocs` log (i.e:
 `mkdocs.plugins.pluginname`).
 
-<<<<<<< HEAD
 The `on_serve` event (which receives the `server` object and the `builder`
 function) is affected by the server rewrite. `server` is now a
 `mkdocs.livereload.LiveReloadServer` instead of `livereload.server.Server`. The
@@ -167,7 +166,7 @@
 function to `watch` is deprecated and shows a warning. This 2nd parameter is
 already optional, and will accept only this exact `builder` function just for
 compatibility.
-=======
+
 The `python` method of the `plugins.search.prebuild_index` configuration option
 is pending deprecation as of version 1.2. It is expected that in version 1.3 it
 will raise a warning if used and in version 1.4 it will raise an error. Users
@@ -180,7 +179,6 @@
 you use this feature, then you will need to manually install `lunr` and
 `lunr[languages]`. A warning is issued if the dependencies are needed but not
 installed.
->>>>>>> e2a34807
 
 ### Other Changes and Additions to Version 1.2
 
