--- conflicted
+++ resolved
@@ -139,48 +139,6 @@
 
 ### Backward Incompatible Changes in 1.2
 
-<<<<<<< HEAD
-A theme's files are now excluded from the list of watched files by default
-when using the `--livereload` server. This new default behavior is what most
-users need and provides better performance when editing site content.
-Theme developers can enable the old behavior with the `--watch-theme`
-option. (#2092).
-
-The `mkdocs` theme now removes the sidebar when printing a page. This frees
-up horizontal space for better rendering of content like tables (#2193).
-
-The `mkdocs.config.DEFAULT_SCHEMA` global variable has been replaced with the
-function `mkdocs.config.defaults.get_schema()`, which ensures that each
-instance of the configuration is unique (#2289).
-
-The `mkdocs.utils.warning_filter` is deprecated and now does nothing. Plugins
- should remove any reference to is as it may be deleted in a future release.
- To ensure any warnings get counted, simply log them to the `mkdocs` log (i.e:
-`mkdocs.plugins.pluginname`).
-
-The `on_serve` event (which receives the `server` object and the `builder`
-function) is affected by the server rewrite. `server` is now a
-`mkdocs.livereload.LiveReloadServer` instead of `livereload.server.Server`. The
-typical action that plugins can do with these is to call `server.watch(some_dir,
-builder)`, which basically adds that directory to watched directories, causing
-the site to be rebuilt on file changes. That still works, but passing any other
-function to `watch` is deprecated and shows a warning. This 2nd parameter is
-already optional, and will accept only this exact `builder` function just for
-compatibility.
-
-The `python` method of the `plugins.search.prebuild_index` configuration option
-is pending deprecation as of version 1.2. It is expected that in version 1.3 it
-will raise a warning if used and in version 1.4 it will raise an error. Users
-are encouraged to use an alternate method to generate a prebuilt index for
-search.
-
-The `lunr` and `lunr[languages]` dependencies are no longer installed by
-default. The dependencies are only needed for the rare user who prebuilds the
-search index and uses the `python` option, which is now pending deprecation. If
-you use this feature, then you will need to manually install `lunr` and
-`lunr[languages]`. A warning is issued if the dependencies are needed but not
-installed.
-=======
 * The [site_url](../user-guide/configuration.md#site_url) configuration option
   is now **required**. If it is not set, a warning will be issued. In a future
   release an error will be raised (#2189).
@@ -208,6 +166,16 @@
   should remove any reference to is as it may be deleted in a future release.
   To ensure any warnings get counted, simply log them to the `mkdocs` log (i.e:
   `mkdocs.plugins.pluginname`).
+
+* The `on_serve` event (which receives the `server` object and the `builder`
+  function) is affected by the server rewrite. `server` is now a
+  `mkdocs.livereload.LiveReloadServer` instead of `livereload.server.Server`.
+  The typical action that plugins can do with these is to call
+  `server.watch(some_dir, builder)`, which basically adds that directory to
+  watched directories, causing the site to be rebuilt on file changes. That
+  still works, but passing any other function to `watch` is deprecated and shows
+  a warning. This 2nd parameter is already optional, and will accept only this
+  exact `builder` function just for compatibility.
 
 * The `python` method of the `plugins.search.prebuild_index` configuration
   option is pending deprecation as of version 1.2. It is expected that in
@@ -221,7 +189,6 @@
   If you use this feature, then you will need to manually install `lunr` and
   `lunr[languages]`. A warning is issued if the dependencies are needed but not
   installed.
->>>>>>> d54419d5
 
 ### Other Changes and Additions to Version 1.2
 
