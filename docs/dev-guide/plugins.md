--- conflicted
+++ resolved
@@ -165,7 +165,6 @@
 
 ##### on_serve
 
-<<<<<<< HEAD
 ::: mkdocs.plugins.BasePlugin.on_serve
 
 ##### on_config
@@ -195,100 +194,6 @@
 ##### on_build_error
 
 ::: mkdocs.plugins.BasePlugin.on_build_error
-=======
-*   The `serve` event is only called when the `serve` command is used during
-    development. It is passed the `Server` instance which can be modified before
-    it is activated. For example, additional files or directories could be added
-    to the list of "watched" files for auto-reloading.
-
-    Parameters:
-    : __server:__ `livereload.Server` instance
-    : __config:__ global configuration object
-    : __builder:__ a callable which gets passed to each call to `server.watch`
-
-    Returns:
-    : `livereload.Server` instance
-
-##### on_config
-
-*   The `config` event is the first event called on build and is run immediately
-    after the user configuration is loaded and validated. Any alterations to the
-    config should be made here.
-
-    Parameters:
-    : __config:__ global configuration object
-
-    Returns:
-    : global configuration object
-
-##### on_pre_build
-
-*   The `pre_build` event does not alter any variables. Use this event to call
-    pre-build scripts.
-
-    Parameters:
-    : __config:__ global configuration object
-
-##### on_files
-
-*   The `files` event is called after the files collection is populated from the
-    `docs_dir`. Use this event to add, remove, or alter files in the
-    collection. Note that Page objects have not yet been associated with the
-    file objects in the collection. Use [Page Events] to manipulate page
-    specific data.
-
-    Parameters:
-    : __files:__ global files collection
-    : __config:__ global configuration object
-
-    Returns:
-    : global files collection
-
-##### on_nav
-
-*   The `nav` event is called after the site navigation is created and can
-    be used to alter the site navigation.
-
-    Parameters:
-    : __nav:__ global navigation object
-    : __config:__ global configuration object
-    : __files:__ global files collection
-
-    Returns:
-    : global navigation object
-
-##### on_env
-
-*   The `env` event is called after the Jinja template environment is created
-    and can be used to alter the [Jinja environment](https://jinja.palletsprojects.com/en/latest/api/#jinja2.Environment).
-
-    Parameters:
-    : __env:__ global Jinja environment
-    : __config:__ global configuration object
-    : __files:__ global files collection
-
-    Returns:
-    : global Jinja Environment
-
-##### on_post_build
-
-*   The `post_build` event does not alter any variables. Use this event to call
-    post-build scripts.
-
-    Parameters:
-    : __config:__ global configuration object
-
-##### on_build_error
-
-*   The `build_error` event is called after an exception of any kind
-    is caught by MkDocs during the build process.
-    Use this event to clean things up before MkDocs terminates. Note that any other
-    events which were scheduled to run after the error will have been skipped. See
-    [Handling Errors] for more details.
-
-    Parameters:
-    : __error:__ exception raised
->>>>>>> f772a305
 
 #### Template Events
 
@@ -299,7 +204,6 @@
 
 ##### on_pre_template
 
-<<<<<<< HEAD
 ::: mkdocs.plugins.BasePlugin.on_pre_template
 
 ##### on_template_context
@@ -309,47 +213,6 @@
 ##### on_post_template
 
 ::: mkdocs.plugins.BasePlugin.on_post_template
-=======
-*   The `pre_template` event is called immediately after the subject template is
-    loaded and can be used to alter the template.
-
-    Parameters:
-    : __template__: a Jinja2 [Template] object
-    : __template_name__: string filename of template
-    : __config:__ global configuration object
-
-    Returns:
-    : a Jinja2 [Template] object
-
-##### on_template_context
-
-*   The `template_context` event is called immediately after the context is created
-    for the subject template and can be used to alter the context for that specific
-    template only.
-
-    Parameters:
-    : __context__: dict of template context variables
-    : __template_name__: string filename of template
-    : __config:__ global configuration object
-
-    Returns:
-    : dict of template context variables
-
-##### on_post_template
-
-*   The `post_template` event is called after the template is rendered, but before
-    it is written to disc and can be used to alter the output of the template.
-    If an empty string is returned, the template is skipped and nothing is is
-    written to disc.
-
-    Parameters:
-    : __output_content__: output of rendered template as string
-    : __template_name__: string filename of template
-    : __config:__ global configuration object
-
-    Returns:
-    : output of rendered template as string
->>>>>>> f772a305
 
 #### Page Events
 
@@ -359,7 +222,6 @@
 
 ##### on_pre_page
 
-<<<<<<< HEAD
 ::: mkdocs.plugins.BasePlugin.on_pre_page
 
 ##### on_page_read_source
@@ -381,90 +243,6 @@
 ##### on_post_page
 
 ::: mkdocs.plugins.BasePlugin.on_post_page
-=======
-*   The `pre_page` event is called before any actions are taken on the subject
-    page and can be used to alter the `Page` instance.
-
-    Parameters:
-    : __page:__ `mkdocs.nav.Page` instance
-    : __config:__ global configuration object
-    : __files:__ global files collection
-
-    Returns:
-    : `mkdocs.nav.Page` instance
-
-##### on_page_read_source
-
-*   The `on_page_read_source` event can replace the default mechanism to read
-    the contents of a page's source from the filesystem.
-
-    Parameters:
-    : __page:__ `mkdocs.nav.Page` instance
-    : __config:__ global configuration object
-
-    Returns:
-    : The raw source for a page as unicode string. If `None` is returned, the
-      default loading from a file will be performed.
-
-##### on_page_markdown
-
-*   The `page_markdown` event is called after the page's markdown is loaded
-    from file and can be used to alter the Markdown source text. The meta-
-    data has been stripped off and is available as `page.meta` at this point.
-
-    Parameters:
-    : __markdown:__ Markdown source text of page as string
-    : __page:__ `mkdocs.nav.Page` instance
-    : __config:__ global configuration object
-    : __files:__ global files collection
-
-    Returns:
-    : Markdown source text of page as string
-
-##### on_page_content
-
-*   The `page_content` event is called after the Markdown text is rendered to
-    HTML (but before being passed to a template) and can be used to alter the
-    HTML body of the page.
-
-    Parameters:
-    : __html:__ HTML rendered from Markdown source as string
-    : __page:__ `mkdocs.nav.Page` instance
-    : __config:__ global configuration object
-    : __files:__ global files collection
-
-    Returns:
-    : HTML rendered from Markdown source as string
-
-##### on_page_context
-
-*   The `page_context` event is called after the context for a page is created
-    and can be used to alter the context for that specific page only.
-
-    Parameters:
-    : __context__: dict of template context variables
-    : __page:__ `mkdocs.nav.Page` instance
-    : __config:__ global configuration object
-    : __nav:__ global navigation object
-
-    Returns:
-    : dict of template context variables
-
-##### on_post_page
-
-*   The `post_page` event is called after the template is rendered, but
-    before it is written to disc and can be used to alter the output of the
-    page. If an empty string is returned, the page is skipped and nothing is
-    written to disc.
-
-    Parameters:
-    : __output:__ output of rendered template as string
-    : __page:__ `mkdocs.nav.Page` instance
-    : __config:__ global configuration object
-
-    Returns:
-    : output of rendered template as string
->>>>>>> f772a305
 
 ### Handling Errors
 
