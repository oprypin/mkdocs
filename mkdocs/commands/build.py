import logging
import os
import gzip
from urllib.parse import urlparse

from jinja2.exceptions import TemplateNotFound
import jinja2

from mkdocs import utils
from mkdocs.exceptions import BuildError, Abort
from mkdocs.structure.files import Files, get_files
from mkdocs.structure.nav import get_navigation
import mkdocs


class DuplicateFilter:
    ''' Avoid logging duplicate messages. '''
    def __init__(self):
        self.msgs = set()

    def filter(self, record):
        rv = record.msg not in self.msgs
        self.msgs.add(record.msg)
        return rv


log = logging.getLogger(__name__)
log.addFilter(DuplicateFilter())


def get_context(nav, files, config, page=None, base_url=''):
    """
    Return the template context for a given page or template.
    """

    if page is not None:
        base_url = utils.get_relative_url('.', page.url)

    extra_javascript = utils.create_media_urls(config['extra_javascript'], page, base_url)

    extra_css = utils.create_media_urls(config['extra_css'], page, base_url)

    if isinstance(files, Files):
        files = files.documentation_pages()

    return {
        'nav': nav,
        'pages': files,

        'base_url': base_url,

        'extra_css': extra_css,
        'extra_javascript': extra_javascript,

        'mkdocs_version': mkdocs.__version__,
        'build_date_utc': utils.get_build_datetime(),

        'config': config,
        'page': page,
    }


def _build_template(name, template, files, config, nav):
    """
    Return rendered output for given template as a string.
    """

    # Run `pre_template` plugin events.
    template = config['plugins'].run_event(
        'pre_template', template, template_name=name, config=config
    )

    if utils.is_error_template(name):
        # Force absolute URLs in the nav of error pages and account for the
        # possability that the docs root might be different than the server root.
        # See https://github.com/mkdocs/mkdocs/issues/77.
        # However, if site_url is not set, assume the docs root and server root
        # are the same. See https://github.com/mkdocs/mkdocs/issues/1598.
        base_url = urlparse(config['site_url'] or '/').path
    else:
        base_url = utils.get_relative_url('.', name)

    context = get_context(nav, files, config, base_url=base_url)

    # Run `template_context` plugin events.
    context = config['plugins'].run_event(
        'template_context', context, template_name=name, config=config
    )

    output = template.render(context)

    # Run `post_template` plugin events.
    output = config['plugins'].run_event(
        'post_template', output, template_name=name, config=config
    )

    return output


def _build_theme_template(template_name, env, files, config, nav):
    """ Build a template using the theme environment. """

    log.debug(f"Building theme template: {template_name}")

    try:
        template = env.get_template(template_name)
    except TemplateNotFound:
        log.warning(f"Template skipped: '{template_name}' not found in theme directories.")
        return

    output = _build_template(template_name, template, files, config, nav)

    if output.strip():
        output_path = os.path.join(config['site_dir'], template_name)
        utils.write_file(output.encode('utf-8'), output_path)

        if template_name == 'sitemap.xml':
            log.debug(f"Gzipping template: {template_name}")
            gz_filename = f'{output_path}.gz'
            with open(gz_filename, 'wb') as f:
                timestamp = utils.get_build_timestamp()
                with gzip.GzipFile(fileobj=f, filename=gz_filename, mode='wb', mtime=timestamp) as gz_buf:
                    gz_buf.write(output.encode('utf-8'))
    else:
        log.info(f"Template skipped: '{template_name}' generated empty output.")


def _build_extra_template(template_name, files, config, nav):
    """ Build user templates which are not part of the theme. """

    log.debug(f"Building extra template: {template_name}")

    file = files.get_file_from_path(template_name)
    if file is None:
        log.warning(f"Template skipped: '{template_name}' not found in docs_dir.")
        return

    try:
        with open(file.abs_src_path, 'r', encoding='utf-8', errors='strict') as f:
            template = jinja2.Template(f.read())
    except Exception as e:
        log.warning(f"Error reading template '{template_name}': {e}")
        return

    output = _build_template(template_name, template, files, config, nav)

    if output.strip():
        utils.write_file(output.encode('utf-8'), file.abs_dest_path)
    else:
        log.info(f"Template skipped: '{template_name}' generated empty output.")


def _populate_page(page, config, files, dirty=False):
    """ Read page content from docs_dir and render Markdown. """

    try:
        # When --dirty is used, only read the page if the file has been modified since the
        # previous build of the output.
        if dirty and not page.file.is_modified():
            return

        # Run the `pre_page` plugin event
        page = config['plugins'].run_event(
            'pre_page', page, config=config, files=files
        )

        page.read_source(config)

        # Run `page_markdown` plugin events.
        page.markdown = config['plugins'].run_event(
            'page_markdown', page.markdown, page=page, config=config, files=files
        )

        page.render(config, files)

        # Run `page_content` plugin events.
        page.content = config['plugins'].run_event(
            'page_content', page.content, page=page, config=config, files=files
        )
    except Exception as e:
        message = f"Error reading page '{page.file.src_path}':"
        # Prevent duplicated the error message because it will be printed immediately afterwards.
        if not isinstance(e, BuildError):
            message += f" {e}"
        log.error(message)
        raise


def _build_page(page, config, doc_files, nav, env, dirty=False):
    """ Pass a Page to theme template and write output to site_dir. """

    try:
        # When --dirty is used, only build the page if the file has been modified since the
        # previous build of the output.
        if dirty and not page.file.is_modified():
            return

        log.debug(f"Building page {page.file.src_path}")

        # Activate page. Signals to theme that this is the current page.
        page.active = True

        context = get_context(nav, doc_files, config, page)

        # Allow 'template:' override in md source files.
        if 'template' in page.meta:
            template = env.get_template(page.meta['template'])
        else:
            template = env.get_template('main.html')

        # Run `page_context` plugin events.
        context = config['plugins'].run_event(
            'page_context', context, page=page, config=config, nav=nav
        )

        # Render the template.
        output = template.render(context)

        # Run `post_page` plugin events.
        output = config['plugins'].run_event(
            'post_page', output, page=page, config=config
        )

        # Write the output file.
        if output.strip():
            utils.write_file(output.encode('utf-8', errors='xmlcharrefreplace'), page.file.abs_dest_path)
        else:
            log.info(f"Page skipped: '{page.file.src_path}'. Generated empty output.")

        # Deactivate page
        page.active = False
    except Exception as e:
        message = f"Error building page '{page.file.src_path}':"
        # Prevent duplicated the error message because it will be printed immediately afterwards.
        if not isinstance(e, BuildError):
            message += f" {e}"
        log.error(message)
        raise


def build(config, live_server=False, dirty=False):
    """ Perform a full site build. """
    try:

        from time import time
        start = time()

        # Run `config` plugin events.
        config = config['plugins'].run_event('config', config)

        # Run `pre_build` plugin events.
        config['plugins'].run_event('pre_build', config=config)

        if not dirty:
            log.info("Cleaning site directory")
            utils.clean_directory(config['site_dir'])
        else:  # pragma: no cover
            # Warn user about problems that may occur with --dirty option
            log.warning("A 'dirty' build is being performed, this will likely lead to inaccurate navigation and other"
                        " links within your site. This option is designed for site development purposes only.")

        if not live_server:  # pragma: no cover
            log.info(f"Building documentation to directory: {config['site_dir']}")
            if dirty and site_directory_contains_stale_files(config['site_dir']):
                log.info("The directory contains stale files. Use --clean to remove them.")

        # First gather all data from all files/pages to ensure all data is consistent across all pages.

        files = get_files(config)
        env = config['theme'].get_env()
        files.add_files_from_theme(env, config)

        # Run `files` plugin events.
        files = config['plugins'].run_event('files', files, config=config)

        nav = get_navigation(files, config)

        # Run `nav` plugin events.
        nav = config['plugins'].run_event('nav', nav, config=config, files=files)

        log.debug("Reading markdown pages.")
        for file in files.documentation_pages():
            log.debug(f"Reading: {file.src_path}")
            _populate_page(file.page, config, files, dirty)

        # Run `env` plugin events.
        env = config['plugins'].run_event(
            'env', env, config=config, files=files
        )

        # Start writing files to site_dir now that all data is gathered. Note that order matters. Files
        # with lower precedence get written first so that files with higher precedence can overwrite them.

        log.debug("Copying static assets.")
        files.copy_static_files(dirty=dirty)

        for template in config['theme'].static_templates:
            _build_theme_template(template, env, files, config, nav)

        for template in config['extra_templates']:
            _build_extra_template(template, files, config, nav)

        log.debug("Building markdown pages.")
        doc_files = files.documentation_pages()
        for file in doc_files:
            _build_page(file.page, config, doc_files, nav, env, dirty)

        # Run `post_build` plugin events.
        config['plugins'].run_event('post_build', config=config)

<<<<<<< HEAD
        if config['strict'] and utils.warning_filter.count:
            raise SystemExit(f'\nExited with {utils.warning_filter.count} warnings in strict mode.')
=======
        counts = utils.log_counter.get_counts()
        if config['strict'] and len(counts):
            msg = ', '.join([f'{v} {k.lower()}s' for k, v in counts])
            raise Abort(f'\nAborted with {msg} in strict mode!')
>>>>>>> e1b77ab6

        log.info('Documentation built in %.2f seconds', time() - start)

    except Exception as e:
        # Run `build_error` plugin events.
        config['plugins'].run_event('build_error', error=e)
        if isinstance(e, BuildError):
            log.error(str(e))
            raise Abort('\nAborted with a BuildError!')
        raise


def site_directory_contains_stale_files(site_directory):
    """ Check if the site directory contains stale files from a previous build. """

    return True if os.path.exists(site_directory) and os.listdir(site_directory) else False<|MERGE_RESOLUTION|>--- conflicted
+++ resolved
@@ -308,15 +308,10 @@
         # Run `post_build` plugin events.
         config['plugins'].run_event('post_build', config=config)
 
-<<<<<<< HEAD
-        if config['strict'] and utils.warning_filter.count:
-            raise SystemExit(f'\nExited with {utils.warning_filter.count} warnings in strict mode.')
-=======
         counts = utils.log_counter.get_counts()
         if config['strict'] and len(counts):
             msg = ', '.join([f'{v} {k.lower()}s' for k, v in counts])
             raise Abort(f'\nAborted with {msg} in strict mode!')
->>>>>>> e1b77ab6
 
         log.info('Documentation built in %.2f seconds', time() - start)
 
