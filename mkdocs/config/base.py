import logging
import os
import sys
from yaml import YAMLError
from collections import UserDict

from mkdocs import exceptions
from mkdocs import utils


log = logging.getLogger('mkdocs.config')


class ValidationError(Exception):
    """Raised during the validation process of the config on errors."""


class Config(UserDict):
    """
    MkDocs Configuration dict

    This is a fairly simple extension of a standard dictionary. It adds methods
    for running validation on the structure and contents.
    """

    def __init__(self, schema, config_file_path=None):
        """
        The schema is a Python dict which maps the config name to a validator.
        """

        self._schema = schema
        self._schema_keys = set(dict(schema).keys())
        # Ensure config_file_path is a Unicode string
        if config_file_path is not None and not isinstance(config_file_path, str):
            try:
                # Assume config_file_path is encoded with the file system encoding.
                config_file_path = config_file_path.decode(encoding=sys.getfilesystemencoding())
            except UnicodeDecodeError:
                raise ValidationError("config_file_path is not a Unicode string.")
        self.config_file_path = config_file_path
        self.data = {}

        self.user_configs = []
        self.set_defaults()

    def set_defaults(self):
        """
        Set the base config by going through each validator and getting the
        default if it has one.
        """

        for key, config_option in self._schema:
            self[key] = config_option.default

    def _validate(self):

        failed, warnings = [], []

        for key, config_option in self._schema:
            try:
                value = self.get(key)
                self[key] = config_option.validate(value)
                warnings.extend([(key, w) for w in config_option.warnings])
                config_option.reset_warnings()
            except ValidationError as e:
                failed.append((key, e))

        for key in (set(self.keys()) - self._schema_keys):
            warnings.append((
                key, f"Unrecognised configuration name: {key}"
            ))

        return failed, warnings

    def _pre_validate(self):

        failed, warnings = [], []

        for key, config_option in self._schema:
            try:
                config_option.pre_validation(self, key_name=key)
                warnings.extend([(key, w) for w in config_option.warnings])
                config_option.reset_warnings()
            except ValidationError as e:
                failed.append((key, e))

        return failed, warnings

    def _post_validate(self):

        failed, warnings = [], []

        for key, config_option in self._schema:
            try:
                config_option.post_validation(self, key_name=key)
                warnings.extend([(key, w) for w in config_option.warnings])
                config_option.reset_warnings()
            except ValidationError as e:
                failed.append((key, e))

        return failed, warnings

    def validate(self):

        failed, warnings = self._pre_validate()

        run_failed, run_warnings = self._validate()

        failed.extend(run_failed)
        warnings.extend(run_warnings)

        # Only run the post validation steps if there are no failures, warnings
        # are okay.
        if len(failed) == 0:
            post_failed, post_warnings = self._post_validate()
            failed.extend(post_failed)
            warnings.extend(post_warnings)

        return failed, warnings

    def load_dict(self, patch):

        if not isinstance(patch, dict):
            raise exceptions.ConfigurationError(
                "The configuration is invalid. The expected type was a key "
                "value mapping (a python dict) but we got an object of type: "
                "{}".format(type(patch)))

        self.user_configs.append(patch)
        self.data.update(patch)

    def load_file(self, config_file):
        try:
            return self.load_dict(utils.yaml_load(config_file))
        except YAMLError as e:
            # MkDocs knows and understands ConfigurationErrors
            raise exceptions.ConfigurationError(
                f"MkDocs encountered an error parsing the configuration file: {e}"
            )


def _open_config_file(config_file):

    # Default to the standard config filename.
    if config_file is None:
        config_file = os.path.abspath('mkdocs.yml')

    # If closed file descriptor, get file path to reopen later.
    if hasattr(config_file, 'closed') and config_file.closed:
        config_file = config_file.name

    log.debug(f"Loading configuration file: {config_file}")

    # If it is a string, we can assume it is a path and attempt to open it.
    if isinstance(config_file, str):
        if os.path.exists(config_file):
            config_file = open(config_file, 'rb')
        else:
            raise exceptions.ConfigurationError(
                f"Config file '{config_file}' does not exist.")

    # Ensure file descriptor is at begining
    config_file.seek(0)

    return config_file


def load_config(config_file=None, **kwargs):
    """
    Load the configuration for a given file object or name

    The config_file can either be a file object, string or None. If it is None
    the default `mkdocs.yml` filename will loaded.

    Extra kwargs are passed to the configuration to replace any default values
    unless they themselves are None.
    """
    options = kwargs.copy()

    # Filter None values from the options. This usually happens with optional
    # parameters from Click.
    for key, value in options.copy().items():
        if value is None:
            options.pop(key)

    config_file = _open_config_file(config_file)
    options['config_file_path'] = getattr(config_file, 'name', '')

    # Initialise the config with the default schema .
    from mkdocs.config.defaults import get_schema
    cfg = Config(schema=get_schema(), config_file_path=options['config_file_path'])
    # First load the config file
    cfg.load_file(config_file)
    # Then load the options to overwrite anything in the config.
    cfg.load_dict(options)

    errors, warnings = cfg.validate()

    for config_name, warning in warnings:
        log.warning(f"Config value: '{config_name}'. Warning: {warning}")

    for config_name, error in errors:
        log.error(f"Config value: '{config_name}'. Error: {error}")

    for key, value in cfg.items():
        log.debug(f"Config value: '{key}' = {value!r}")

    if len(errors) > 0:
<<<<<<< HEAD
        raise exceptions.ConfigurationError(
            f"Aborted with {len(errors)} Configuration Errors!"
        )
    elif cfg['strict'] and len(warnings) > 0:
        raise exceptions.ConfigurationError(
            f"Aborted with {len(warnings)} Configuration Warnings in 'strict' mode!"
=======
        raise exceptions.Abort(
            "Aborted with {} Configuration Errors!".format(len(errors))
        )
    elif cfg['strict'] and len(warnings) > 0:
        raise exceptions.Abort(
            "Aborted with {} Configuration Warnings in 'strict' mode!".format(len(warnings))
>>>>>>> e1b77ab6
        )

    return cfg<|MERGE_RESOLUTION|>--- conflicted
+++ resolved
@@ -206,21 +206,12 @@
         log.debug(f"Config value: '{key}' = {value!r}")
 
     if len(errors) > 0:
-<<<<<<< HEAD
-        raise exceptions.ConfigurationError(
-            f"Aborted with {len(errors)} Configuration Errors!"
-        )
-    elif cfg['strict'] and len(warnings) > 0:
-        raise exceptions.ConfigurationError(
-            f"Aborted with {len(warnings)} Configuration Warnings in 'strict' mode!"
-=======
         raise exceptions.Abort(
             "Aborted with {} Configuration Errors!".format(len(errors))
         )
     elif cfg['strict'] and len(warnings) > 0:
         raise exceptions.Abort(
             "Aborted with {} Configuration Warnings in 'strict' mode!".format(len(warnings))
->>>>>>> e1b77ab6
         )
 
     return cfg