--- conflicted
+++ resolved
@@ -1,9 +1,6 @@
-<<<<<<< HEAD
 from __future__ import annotations
 
-=======
 import functools
->>>>>>> 140fc78d
 import logging
 import os
 import sys
