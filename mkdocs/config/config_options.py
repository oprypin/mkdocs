--- conflicted
+++ resolved
@@ -623,11 +623,7 @@
         errors, warnings = plugin.load_config(config, self.config_file_path)
         self.warnings.extend(warnings)
         errors_message = '\n'.join(
-<<<<<<< HEAD
-            f"Plugin value: '{x}'. Error: {y}"
-=======
-            "Plugin '{}' value: '{}'. Error: {}".format(name, x, y)
->>>>>>> e1b77ab6
+            f"Plugin '{name}' value: '{x}'. Error: {y}"
             for x, y in errors
         )
         if errors_message:
