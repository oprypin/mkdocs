--- conflicted
+++ resolved
@@ -268,12 +268,11 @@
             self.assertEqual(len(errors), 1)
             self.assertEqual(warnings, [])
 
-<<<<<<< HEAD
     def test_multiple_markdown_config_instantace(self):
         # This had a bug where an extension config would persist to separate
         # config instances that didn't specify extensions.
 
-        conf = config.Config(schema=config.DEFAULT_SCHEMA)
+        conf = config.Config(schema=config.defaults.get_schema())
         conf.load_dict({
             'site_name': 'Example',
             'markdown_extensions': [{'toc': {'permalink': '##'}}]
@@ -281,11 +280,13 @@
         conf.validate()
         self.assertEqual(conf['mdx_configs'].get('toc'), {'permalink': '##'})
 
-        conf = config.Config(schema=config.DEFAULT_SCHEMA)
+        conf = config.Config(schema=config.defaults.get_schema())
         conf.load_dict({
             'site_name': 'Example'
         })
-=======
+        conf.validate()
+        self.assertIsNone(conf['mdx_configs'].get('toc'))
+
     def testConfigInstancesUnique(self):
         conf = mkdocs.config.Config(mkdocs.config.defaults.get_schema())
         conf.load_dict({'site_name': 'foo'})
@@ -299,6 +300,5 @@
 
         conf = mkdocs.config.Config(mkdocs.config.defaults.get_schema())
         conf.load_dict({'site_name': 'foo'})
->>>>>>> b2fb1b74
         conf.validate()
         self.assertIsNone(conf['mdx_configs'].get('toc'))