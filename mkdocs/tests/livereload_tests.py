#!/usr/bin/env python

import contextlib
import email
import io
import os
import sys
import threading
import time
import unittest
from pathlib import Path
from unittest import mock

from mkdocs.livereload import LiveReloadServer
from mkdocs.tests.base import tempdir


class FakeRequest:
    def __init__(self, content):
        self.in_file = io.BytesIO(content.encode())
        self.out_file = io.BytesIO()
        self.out_file.close = lambda: None

    def makefile(self, *args, **kwargs):
        return self.in_file

    def sendall(self, data):
        self.out_file.write(data)


@contextlib.contextmanager
def testing_server(root, builder=lambda: None, mount_path="/"):
    """Create the server and start most of its parts, but don't listen on a socket."""
    with mock.patch("socket.socket"):
        server = LiveReloadServer(
            builder,
            host="localhost",
            port=0,
            root=root,
            mount_path=mount_path,
            polling_interval=0.2,
            bind_and_activate=False,
        )
        server.setup_environ()
    server.observer.start()
    thread = threading.Thread(target=server._build_loop, daemon=True)
    thread.start()
    yield server
    server.shutdown()
    thread.join()


def do_request(server, content):
    request = FakeRequest(content + " HTTP/1.1")
    server.RequestHandlerClass(request, ("127.0.0.1", 0), server)
    response = request.out_file.getvalue()

    headers, _, content = response.partition(b"\r\n\r\n")
    status, _, headers = headers.partition(b"\r\n")
    status = status.split(None, 1)[1].decode()

    headers = email.message_from_bytes(headers)
    headers["_status"] = status
    return headers, content.decode()


SCRIPT_REGEX = (
    r'<script>[\S\s]+?livereload\([0-9]+, [0-9]+\);\s*</script>'
)


class BuildTests(unittest.TestCase):
    @tempdir({"test.css": "div { color: red; }"})
    def test_serves_normal_file(self, site_dir):
        with testing_server(site_dir) as server:
            headers, output = do_request(server, "GET /test.css")
            self.assertEqual(output, "div { color: red; }")
            self.assertEqual(headers["_status"], "200 OK")
            self.assertEqual(headers.get("content-length"), str(len(output)))

    @tempdir({"docs/foo.docs": "docs1", "mkdocs.yml": "yml1"})
    @tempdir({"foo.site": "original"})
    def test_basic_rebuild(self, site_dir, origin_dir):
        docs_dir = Path(origin_dir, "docs")

        started_building = threading.Event()

        def rebuild():
            started_building.set()
            Path(site_dir, "foo.site").write_text(
                Path(docs_dir, "foo.docs").read_text() + Path(origin_dir, "mkdocs.yml").read_text()
            )

        with testing_server(site_dir, rebuild) as server:
            server.watch(docs_dir, rebuild)
            server.watch(Path(origin_dir, "mkdocs.yml"), rebuild)
            time.sleep(0.01)

            _, output = do_request(server, "GET /foo.site")
            self.assertEqual(output, "original")

            Path(docs_dir, "foo.docs").write_text("docs2")
            self.assertTrue(started_building.wait(timeout=10))
            started_building.clear()

            _, output = do_request(server, "GET /foo.site")
            self.assertEqual(output, "docs2yml1")

            Path(origin_dir, "mkdocs.yml").write_text("yml2")
            self.assertTrue(started_building.wait(timeout=10))
            started_building.clear()

            _, output = do_request(server, "GET /foo.site")
            self.assertEqual(output, "docs2yml2")

    @tempdir({"foo.docs": "a"})
    @tempdir({"foo.site": "original"})
    def test_rebuild_after_delete(self, site_dir, docs_dir):
        started_building = threading.Event()

        def rebuild():
            started_building.set()
            Path(site_dir, "foo.site").unlink()

        with testing_server(site_dir, rebuild) as server:
            server.watch(docs_dir, rebuild)
            time.sleep(0.01)

            Path(docs_dir, "foo.docs").write_text("b")
            self.assertTrue(started_building.wait(timeout=10))

            with self.assertLogs("mkdocs.livereload"):
                _, output = do_request(server, "GET /foo.site")

            self.assertIn("404", output)

    @tempdir({"aaa": "something"})
    def test_rebuild_after_rename(self, site_dir):
        started_building = threading.Event()

        with testing_server(site_dir, started_building.set) as server:
            server.watch(site_dir)
            time.sleep(0.01)

            Path(site_dir, "aaa").rename(Path(site_dir, "bbb"))
            self.assertTrue(started_building.wait(timeout=10))

    @tempdir()
    def test_rebuild_on_edit(self, site_dir):
        started_building = threading.Event()

        with open(Path(site_dir, "test"), "wb") as f:
            time.sleep(0.01)

            with testing_server(site_dir, started_building.set) as server:
                server.watch(site_dir)
                time.sleep(0.01)

                f.write(b"hi\n")
                f.flush()

                self.assertTrue(started_building.wait(timeout=10))

    @tempdir({"foo.docs": "a"})
    @tempdir({"foo.site": "original"})
    def test_custom_action_warns(self, site_dir, docs_dir):
        started_building = threading.Event()

        def rebuild():
            started_building.set()
            content = Path(docs_dir, "foo.docs").read_text()
            Path(site_dir, "foo.site").write_text(content * 5)

        with testing_server(site_dir) as server:
            with self.assertWarnsRegex(DeprecationWarning, "func") as cm:
                server.watch(docs_dir, rebuild)
                time.sleep(0.01)
            self.assertIn("livereload_tests.py", cm.filename)

            Path(docs_dir, "foo.docs").write_text("b")
            self.assertTrue(started_building.wait(timeout=10))

            _, output = do_request(server, "GET /foo.site")
            self.assertEqual(output, "bbbbb")

    @tempdir({"foo.docs": "docs1"})
    @tempdir({"foo.extra": "extra1"})
    @tempdir({"foo.site": "original"})
    def test_multiple_dirs_can_cause_rebuild(self, site_dir, extra_dir, docs_dir):
        started_building = threading.Barrier(2)

        def rebuild():
            started_building.wait(timeout=10)
            content1 = Path(docs_dir, "foo.docs").read_text()
            content2 = Path(extra_dir, "foo.extra").read_text()
            Path(site_dir, "foo.site").write_text(content1 + content2)

        with testing_server(site_dir, rebuild) as server:
            server.watch(docs_dir)
            server.watch(extra_dir)
            time.sleep(0.01)

            Path(docs_dir, "foo.docs").write_text("docs2")
            started_building.wait(timeout=10)

            _, output = do_request(server, "GET /foo.site")
            self.assertEqual(output, "docs2extra1")

            Path(extra_dir, "foo.extra").write_text("extra2")
            started_building.wait(timeout=10)

            _, output = do_request(server, "GET /foo.site")
            self.assertEqual(output, "docs2extra2")

    @tempdir({"foo.docs": "docs1"})
    @tempdir({"foo.extra": "extra1"})
    @tempdir({"foo.site": "original"})
    def test_multiple_dirs_changes_rebuild_only_once(self, site_dir, extra_dir, docs_dir):
        started_building = threading.Event()

        def rebuild():
            self.assertFalse(started_building.is_set())
            started_building.set()
            content1 = Path(docs_dir, "foo.docs").read_text()
            content2 = Path(extra_dir, "foo.extra").read_text()
            Path(site_dir, "foo.site").write_text(content1 + content2)

        with testing_server(site_dir, rebuild) as server:
            server.watch(docs_dir)
            server.watch(extra_dir)
            time.sleep(0.01)

            _, output = do_request(server, "GET /foo.site")
            Path(docs_dir, "foo.docs").write_text("docs2")
            Path(extra_dir, "foo.extra").write_text("extra2")
            self.assertTrue(started_building.wait(timeout=10))

            _, output = do_request(server, "GET /foo.site")
            self.assertEqual(output, "docs2extra2")

    @tempdir({"foo.docs": "a"})
    @tempdir({"foo.site": "original"})
    def test_change_is_detected_while_building(self, site_dir, docs_dir):
        before_finished_building = threading.Barrier(2)
        can_finish_building = threading.Event()

        def rebuild():
            content = Path(docs_dir, "foo.docs").read_text()
            Path(site_dir, "foo.site").write_text(content * 5)
            before_finished_building.wait(timeout=10)
            self.assertTrue(can_finish_building.wait(timeout=10))

        with testing_server(site_dir, rebuild) as server:
            server.watch(docs_dir)
            time.sleep(0.01)

            Path(docs_dir, "foo.docs").write_text("b")
            before_finished_building.wait(timeout=10)
            Path(docs_dir, "foo.docs").write_text("c")
            can_finish_building.set()

            _, output = do_request(server, "GET /foo.site")
            self.assertEqual(output, "bbbbb")

            before_finished_building.wait(timeout=10)

            _, output = do_request(server, "GET /foo.site")
            self.assertEqual(output, "ccccc")

    @tempdir(
        {
            "normal.html": "<html><body>hello</body></html>",
            "no_body.html": "<p>hi",
            "empty.html": "",
            "multi_body.html": "<body>foo</body><body>bar</body>",
        }
    )
    def test_serves_modified_html(self, site_dir):
        with testing_server(site_dir) as server:
            server.watch(site_dir)

            headers, output = do_request(server, "GET /normal.html")
            self.assertRegex(output, fr"^<html><body>hello{SCRIPT_REGEX}</body></html>$")
            self.assertEqual(headers.get("content-type"), "text/html")
            self.assertEqual(headers.get("content-length"), str(len(output)))

            _, output = do_request(server, "GET /no_body.html")
            self.assertRegex(output, fr"^<p>hi{SCRIPT_REGEX}$")

            headers, output = do_request(server, "GET /empty.html")
            self.assertRegex(output, fr"^{SCRIPT_REGEX}$")
            self.assertEqual(headers.get("content-length"), str(len(output)))

            _, output = do_request(server, "GET /multi_body.html")
            self.assertRegex(output, fr"^<body>foo</body><body>bar{SCRIPT_REGEX}</body>$")

    @tempdir({"index.html": "<body>aaa</body>", "foo/index.html": "<body>bbb</body>"})
    def test_serves_directory_index(self, site_dir):
        with testing_server(site_dir) as server:
            headers, output = do_request(server, "GET /")
            self.assertRegex(output, r"^<body>aaa</body>$")
            self.assertEqual(headers["_status"], "200 OK")
            self.assertEqual(headers.get("content-type"), "text/html")
            self.assertEqual(headers.get("content-length"), str(len(output)))

            for path in "/foo/", "/foo/index.html":
                _, output = do_request(server, "GET /foo/")
                self.assertRegex(output, r"^<body>bbb</body>$")

            with self.assertLogs("mkdocs.livereload"):
                headers, _ = do_request(server, "GET /foo/index.html/")
            self.assertEqual(headers["_status"], "404 Not Found")

    @tempdir({"foo/bar/index.html": "<body>aaa</body>"})
    def test_redirects_to_directory(self, site_dir):
        with testing_server(site_dir, mount_path="/sub") as server:
            with self.assertLogs("mkdocs.livereload"):
                headers, _ = do_request(server, "GET /sub/foo/bar")
            self.assertEqual(headers["_status"], "302 Found")
            self.assertEqual(headers.get("location"), "/sub/foo/bar/")

    @tempdir({"я.html": "<body>aaa</body>", "测试2/index.html": "<body>bbb</body>"})
    def test_serves_with_unicode_characters(self, site_dir):
        with testing_server(site_dir) as server:
            _, output = do_request(server, "GET /я.html")
            self.assertRegex(output, r"^<body>aaa</body>$")
            _, output = do_request(server, "GET /%D1%8F.html")
            self.assertRegex(output, r"^<body>aaa</body>$")

            with self.assertLogs("mkdocs.livereload"):
                headers, _ = do_request(server, "GET /%D1.html")
            self.assertEqual(headers["_status"], "404 Not Found")

            _, output = do_request(server, "GET /测试2/")
            self.assertRegex(output, r"^<body>bbb</body>$")
            _, output = do_request(server, "GET /%E6%B5%8B%E8%AF%952/index.html")
            self.assertRegex(output, r"^<body>bbb</body>$")
<<<<<<< HEAD

    @tempdir()
    def test_serves_js(self, site_dir):
        with testing_server(site_dir) as server:
            for mount_path in "/", "/sub/":
                server.mount_path = mount_path

                headers, output = do_request(server, "GET /js/livereload.js")
                self.assertIn("function livereload", output)
                self.assertEqual(headers["_status"], "200 OK")
                self.assertEqual(headers.get("content-type"), "application/javascript")
=======
>>>>>>> d4565cbe

    @tempdir()
    def test_serves_polling_instantly(self, site_dir):
        with testing_server(site_dir) as server:
            _, output = do_request(server, "GET /livereload/0/0")
            self.assertTrue(output.isdigit())

    @tempdir()
    def test_serves_polling_from_mount_path(self, site_dir):
        with testing_server(site_dir, mount_path="/test/f*o") as server:
            _, output = do_request(server, "GET /test/f*o/livereload/0/0")
            self.assertTrue(output.isdigit())

    @tempdir()
    @tempdir()
    def test_serves_polling_after_event(self, site_dir, docs_dir):
        with testing_server(site_dir) as server:
            initial_epoch = server._visible_epoch

            server.watch(docs_dir)
            time.sleep(0.01)

            Path(docs_dir, "foo.docs").write_text("b")

            _, output = do_request(server, f"GET /livereload/{initial_epoch}/0")

            self.assertNotEqual(server._visible_epoch, initial_epoch)
            self.assertEqual(output, str(server._visible_epoch))

    @tempdir()
    def test_serves_polling_with_timeout(self, site_dir):
        with testing_server(site_dir) as server:
            server.poll_response_timeout = 0.2
            initial_epoch = server._visible_epoch

            start_time = time.monotonic()
            _, output = do_request(server, f"GET /livereload/{initial_epoch}/0")
            self.assertGreaterEqual(time.monotonic(), start_time + 0.2)
            self.assertEqual(output, str(initial_epoch))

    @tempdir()
    def test_error_handler(self, site_dir):
        with testing_server(site_dir) as server:
            server.error_handler = lambda code: b"[%d]" % code
            with self.assertLogs("mkdocs.livereload") as cm:
                headers, output = do_request(server, "GET /missing")

            self.assertEqual(headers["_status"], "404 Not Found")
            self.assertEqual(output, "[404]")
            self.assertRegex(
                "\n".join(cm.output),
                r'^WARNING:mkdocs.livereload:.*"GET /missing HTTP/1.1" code 404',
            )

    @tempdir()
    def test_bad_error_handler(self, site_dir):
        self.maxDiff = None
        with testing_server(site_dir) as server:
            server.error_handler = lambda code: 0 / 0
            with self.assertLogs("mkdocs.livereload") as cm:
                headers, output = do_request(server, "GET /missing")

            self.assertEqual(headers["_status"], "404 Not Found")
            self.assertIn("404", output)
            self.assertRegex(
                "\n".join(cm.output), r"Failed to render an error message[\s\S]+/missing.+code 404"
            )

    @tempdir(
        {
            "test.html": "<!DOCTYPE html>\nhi",
            "test.xml": '<?xml version="1.0" encoding="UTF-8"?>\n<foo></foo>',
            "test.css": "div { color: red; }",
            "test.js": "use strict;",
            "test.json": '{"a": "b"}',
        }
    )
    def test_mime_types(self, site_dir):
        with testing_server(site_dir) as server:
            headers, _ = do_request(server, "GET /test.html")
            self.assertEqual(headers.get("content-type"), "text/html")

            headers, _ = do_request(server, "GET /test.xml")
            self.assertIn(headers.get("content-type"), ["text/xml", "application/xml"])

            headers, _ = do_request(server, "GET /test.css")
            self.assertEqual(headers.get("content-type"), "text/css")

            headers, _ = do_request(server, "GET /test.js")
            self.assertEqual(headers.get("content-type"), "application/javascript")

            headers, _ = do_request(server, "GET /test.json")
            self.assertEqual(headers.get("content-type"), "application/json")

    @tempdir({"index.html": "<body>aaa</body>", "sub/sub.html": "<body>bbb</body>"})
    def test_serves_from_mount_path(self, site_dir):
        with testing_server(site_dir, mount_path="/sub") as server:
            headers, output = do_request(server, "GET /sub/")
            self.assertRegex(output, r"^<body>aaa</body>$")
            self.assertEqual(headers.get("content-type"), "text/html")

            _, output = do_request(server, "GET /sub/sub/sub.html")
            self.assertRegex(output, r"^<body>bbb</body>$")

            with self.assertLogs("mkdocs.livereload"):
                headers, _ = do_request(server, "GET /sub/sub.html")
            self.assertEqual(headers["_status"], "404 Not Found")

    @tempdir()
    def test_redirects_to_mount_path(self, site_dir):
        with testing_server(site_dir, mount_path="/mount/path") as server:
            with self.assertLogs("mkdocs.livereload"):
                headers, _ = do_request(server, "GET /")
            self.assertEqual(headers["_status"], "302 Found")
            self.assertEqual(headers.get("location"), "/mount/path/")

    @tempdir({"mkdocs.yml": "original", "mkdocs2.yml": "original"}, prefix="tmp_dir")
    @tempdir(prefix="origin_dir")
    @tempdir({"subdir/foo.md": "original"}, prefix="dest_docs_dir")
    def test_watches_direct_symlinks(self, dest_docs_dir, origin_dir, tmp_dir):
        try:
            Path(origin_dir, "docs").symlink_to(dest_docs_dir, target_is_directory=True)
            Path(origin_dir, "mkdocs.yml").symlink_to(Path(tmp_dir, "mkdocs.yml"))
        except NotImplementedError:  # PyPy on Windows
            self.skipTest("Creating symlinks not supported")

        started_building = threading.Event()

        def wait_for_build():
            result = started_building.wait(timeout=10)
            started_building.clear()
            with self.assertLogs("mkdocs.livereload"):
                do_request(server, "GET /")
            return result

        with testing_server(tmp_dir, started_building.set) as server:
            server.watch(Path(origin_dir, "docs"))
            server.watch(Path(origin_dir, "mkdocs.yml"))
            time.sleep(0.01)

            Path(origin_dir, "unrelated.md").write_text("foo")
            self.assertFalse(started_building.wait(timeout=0.5))

            Path(tmp_dir, "mkdocs.yml").write_text("edited")
            self.assertTrue(wait_for_build())

            Path(dest_docs_dir, "subdir", "foo.md").write_text("edited")
            self.assertTrue(wait_for_build())

    @tempdir(["file_dest_1.md", "file_dest_2.md", "file_dest_unused.md"], prefix="tmp_dir")
    @tempdir(["file_under.md"], prefix="dir_to_link_to")
    @tempdir()
    def test_watches_through_symlinks(self, docs_dir, dir_to_link_to, tmp_dir):
        try:
            Path(docs_dir, "link1.md").symlink_to(Path(tmp_dir, "file_dest_1.md"))
            Path(docs_dir, "linked_dir").symlink_to(dir_to_link_to, target_is_directory=True)

            Path(dir_to_link_to, "sublink.md").symlink_to(Path(tmp_dir, "file_dest_2.md"))
        except NotImplementedError:  # PyPy on Windows
            self.skipTest("Creating symlinks not supported")

        started_building = threading.Event()

        def wait_for_build():
            result = started_building.wait(timeout=10)
            started_building.clear()
            with self.assertLogs("mkdocs.livereload"):
                do_request(server, "GET /")
            return result

        with testing_server(docs_dir, started_building.set) as server:
            server.watch(docs_dir)
            time.sleep(0.01)

            Path(tmp_dir, "file_dest_1.md").write_text("edited")
            self.assertTrue(wait_for_build())

            Path(dir_to_link_to, "file_under.md").write_text("edited")
            self.assertTrue(wait_for_build())

            Path(tmp_dir, "file_dest_2.md").write_text("edited")
            self.assertTrue(wait_for_build())

            Path(docs_dir, "link1.md").unlink()
            self.assertTrue(wait_for_build())

            Path(tmp_dir, "file_dest_unused.md").write_text("edited")
            self.assertFalse(started_building.wait(timeout=0.5))

    @tempdir(prefix="site_dir")
    @tempdir(["docs/unused.md", "README.md"], prefix="origin_dir")
    def test_watches_through_relative_symlinks(self, origin_dir, site_dir):
        docs_dir = Path(origin_dir, "docs")
        old_cwd = os.getcwd()
        os.chdir(docs_dir)
        try:
            Path(docs_dir, "README.md").symlink_to(Path("..", "README.md"))
        except NotImplementedError:  # PyPy on Windows
            self.skipTest("Creating symlinks not supported")
        finally:
            os.chdir(old_cwd)

        started_building = threading.Event()

        with testing_server(docs_dir, started_building.set) as server:
            server.watch(docs_dir)
            time.sleep(0.01)

            Path(origin_dir, "README.md").write_text("edited")
            self.assertTrue(started_building.wait(timeout=10))

    @tempdir()
    def test_watch_with_broken_symlinks(self, docs_dir):
        Path(docs_dir, "subdir").mkdir()

        try:
            if sys.platform != "win32":
                Path(docs_dir, "subdir", "circular").symlink_to(Path(docs_dir))

            Path(docs_dir, "broken_1").symlink_to(Path(docs_dir, "oh no"))
            Path(docs_dir, "broken_2").symlink_to(Path(docs_dir, "oh no"), target_is_directory=True)
            Path(docs_dir, "broken_3").symlink_to(Path(docs_dir, "broken_2"))
        except NotImplementedError:  # PyPy on Windows
            self.skipTest("Creating symlinks not supported")

        started_building = threading.Event()
        with testing_server(docs_dir, started_building.set) as server:
            server.watch(docs_dir)
            time.sleep(0.01)

            Path(docs_dir, "subdir", "test").write_text("test")
            self.assertTrue(started_building.wait(timeout=10))<|MERGE_RESOLUTION|>--- conflicted
+++ resolved
@@ -335,20 +335,6 @@
             self.assertRegex(output, r"^<body>bbb</body>$")
             _, output = do_request(server, "GET /%E6%B5%8B%E8%AF%952/index.html")
             self.assertRegex(output, r"^<body>bbb</body>$")
-<<<<<<< HEAD
-
-    @tempdir()
-    def test_serves_js(self, site_dir):
-        with testing_server(site_dir) as server:
-            for mount_path in "/", "/sub/":
-                server.mount_path = mount_path
-
-                headers, output = do_request(server, "GET /js/livereload.js")
-                self.assertIn("function livereload", output)
-                self.assertEqual(headers["_status"], "200 OK")
-                self.assertEqual(headers.get("content-type"), "application/javascript")
-=======
->>>>>>> d4565cbe
 
     @tempdir()
     def test_serves_polling_instantly(self, site_dir):
