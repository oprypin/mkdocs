#!/usr/bin/env python
# coding: utf-8

from __future__ import unicode_literals
import mock
import os
import unittest

from mkdocs import nav
from mkdocs.exceptions import ConfigurationError
from mkdocs.tests.base import dedent, load_config


class SiteNavigationTests(unittest.TestCase):
    def test_simple_toc(self):
        pages = [
            {'Home': 'index.md'},
            {'About': 'about.md'}
        ]
        expected = dedent("""
        Home - /
        About - /about/
        """)
        site_navigation = nav.SiteNavigation(load_config(pages=pages))
        self.assertEqual(str(site_navigation).strip(), expected)
        self.assertEqual(len(site_navigation.nav_items), 2)
        self.assertEqual(len(site_navigation.pages), 2)

    def test_empty_toc_item(self):
        pages = [
            'index.md',
            {'About': 'about.md'}
        ]
        expected = dedent("""
        Home - /
        About - /about/
        """)
        site_navigation = nav.SiteNavigation(load_config(pages=pages))
        self.assertEqual(str(site_navigation).strip(), expected)
        self.assertEqual(len(site_navigation.nav_items), 2)
        self.assertEqual(len(site_navigation.pages), 2)

    def test_indented_toc(self):
        pages = [
            {'Home': 'index.md'},
            {'API Guide': [
                {'Running': 'api-guide/running.md'},
                {'Testing': 'api-guide/testing.md'},
                {'Debugging': 'api-guide/debugging.md'},
            ]},
            {'About': [
                {'Release notes': 'about/release-notes.md'},
                {'License': 'about/license.md'}
            ]}
        ]
        expected = dedent("""
        Home - /
        API Guide
            Running - /api-guide/running/
            Testing - /api-guide/testing/
            Debugging - /api-guide/debugging/
        About
            Release notes - /about/release-notes/
            License - /about/license/
        """)
        site_navigation = nav.SiteNavigation(load_config(pages=pages))
        self.assertEqual(str(site_navigation).strip(), expected)
        self.assertEqual(len(site_navigation.nav_items), 3)
        self.assertEqual(len(site_navigation.pages), 6)

    def test_nested_ungrouped(self):
        pages = [
            {'Home': 'index.md'},
            {'Contact': 'about/contact.md'},
            {'License Title': 'about/sub/license.md'},
        ]
        expected = dedent("""
        Home - /
        Contact - /about/contact/
        License Title - /about/sub/license/
        """)
        site_navigation = nav.SiteNavigation(load_config(pages=pages))
        self.assertEqual(str(site_navigation).strip(), expected)
        self.assertEqual(len(site_navigation.nav_items), 3)
        self.assertEqual(len(site_navigation.pages), 3)

    def test_nested_ungrouped_no_titles(self):
        pages = [
            'index.md',
            'about/contact.md',
            'about/sub/license.md'
        ]
        expected = dedent("""
        Home - /
        Contact - /about/contact/
        License - /about/sub/license/
        """)

        site_navigation = nav.SiteNavigation(load_config(pages=pages))
        self.assertEqual(str(site_navigation).strip(), expected)
        self.assertEqual(len(site_navigation.nav_items), 3)
        self.assertEqual(len(site_navigation.pages), 3)

    @mock.patch.object(os.path, 'sep', '\\')
    def test_nested_ungrouped_no_titles_windows(self):
        pages = [
            'index.md',
            'about\\contact.md',
            'about\\sub\\license.md',
        ]
        expected = dedent("""
        Home - /
        Contact - /about/contact/
        License - /about/sub/license/
        """)

        site_navigation = nav.SiteNavigation(load_config(pages=pages))
        self.assertEqual(str(site_navigation).strip(), expected)
        self.assertEqual(len(site_navigation.nav_items), 3)
        self.assertEqual(len(site_navigation.pages), 3)

    def test_walk_simple_toc(self):
        pages = [
            {'Home': 'index.md'},
            {'About': 'about.md'}
        ]
        expected = [
            dedent("""
                Home - / [*]
                About - /about/
            """),
            dedent("""
                Home - /
                About - /about/ [*]
            """)
        ]
        site_navigation = nav.SiteNavigation(load_config(pages=pages))
        for index, page in enumerate(site_navigation.walk_pages()):
            self.assertEqual(str(site_navigation).strip(), expected[index])

    def test_walk_empty_toc(self):
        pages = [
            'index.md',
            {'About': 'about.md'}
        ]
        expected = [
            dedent("""
                Home - / [*]
                About - /about/
            """),
            dedent("""
                Home - /
                About - /about/ [*]
            """)
        ]
        site_navigation = nav.SiteNavigation(load_config(pages=pages))
        for index, page in enumerate(site_navigation.walk_pages()):
            self.assertEqual(str(site_navigation).strip(), expected[index])

    def test_walk_indented_toc(self):
        pages = [
            {'Home': 'index.md'},
            {'API Guide': [
                {'Running': 'api-guide/running.md'},
                {'Testing': 'api-guide/testing.md'},
                {'Debugging': 'api-guide/debugging.md'},
            ]},
            {'About': [
                {'Release notes': 'about/release-notes.md'},
                {'License': 'about/license.md'}
            ]}
        ]
        expected = [
            dedent("""
                Home - / [*]
                API Guide
                    Running - /api-guide/running/
                    Testing - /api-guide/testing/
                    Debugging - /api-guide/debugging/
                About
                    Release notes - /about/release-notes/
                    License - /about/license/
            """),
            dedent("""
                Home - /
                API Guide [*]
                    Running - /api-guide/running/ [*]
                    Testing - /api-guide/testing/
                    Debugging - /api-guide/debugging/
                About
                    Release notes - /about/release-notes/
                    License - /about/license/
            """),
            dedent("""
                Home - /
                API Guide [*]
                    Running - /api-guide/running/
                    Testing - /api-guide/testing/ [*]
                    Debugging - /api-guide/debugging/
                About
                    Release notes - /about/release-notes/
                    License - /about/license/
            """),
            dedent("""
                Home - /
                API Guide [*]
                    Running - /api-guide/running/
                    Testing - /api-guide/testing/
                    Debugging - /api-guide/debugging/ [*]
                About
                    Release notes - /about/release-notes/
                    License - /about/license/
            """),
            dedent("""
                Home - /
                API Guide
                    Running - /api-guide/running/
                    Testing - /api-guide/testing/
                    Debugging - /api-guide/debugging/
                About [*]
                    Release notes - /about/release-notes/ [*]
                    License - /about/license/
            """),
            dedent("""
                Home - /
                API Guide
                    Running - /api-guide/running/
                    Testing - /api-guide/testing/
                    Debugging - /api-guide/debugging/
                About [*]
                    Release notes - /about/release-notes/
                    License - /about/license/ [*]
            """)
        ]
        site_navigation = nav.SiteNavigation(load_config(pages=pages))
        for index, page in enumerate(site_navigation.walk_pages()):
            self.assertEqual(str(site_navigation).strip(), expected[index])

    def test_base_url(self):
        pages = [
            'index.md'
        ]
        site_navigation = nav.SiteNavigation(load_config(pages=pages, use_directory_urls=False))
        base_url = site_navigation.url_context.make_relative('/')
        self.assertEqual(base_url, '.')

    def test_relative_md_links_have_slash(self):
        pages = [
            'index.md',
            'user-guide/styling-your-docs.md'
        ]
        site_navigation = nav.SiteNavigation(load_config(pages=pages, use_directory_urls=False))
        site_navigation.url_context.base_path = "/user-guide/configuration"
        url = site_navigation.url_context.make_relative('/user-guide/styling-your-docs/')
        self.assertEqual(url, '../styling-your-docs/')

    def test_generate_site_navigation(self):
        """
        Verify inferring page titles based on the filename
        """

        pages = [
            'index.md',
            'api-guide/running.md',
            'about/notes.md',
            'about/sub/license.md',
        ]

        url_context = nav.URLContext()
        nav_items, pages = nav._generate_site_navigation(load_config(pages=pages), url_context)

        self.assertEqual([n.title for n in nav_items],
                         ['Home', 'Running', 'Notes', 'License'])
        self.assertEqual([n.url for n in nav_items], [
            '.',
            'api-guide/running/',
            'about/notes/',
            'about/sub/license/'
        ])
        self.assertEqual([p.title for p in pages],
                         ['Home', 'Running', 'Notes', 'License'])

    @mock.patch.object(os.path, 'sep', '\\')
    def test_generate_site_navigation_windows(self):
        """
        Verify inferring page titles based on the filename with a windows path
        """
        pages = [
            'index.md',
            'api-guide\\running.md',
            'about\\notes.md',
            'about\\sub\\license.md',
        ]

        url_context = nav.URLContext()
        nav_items, pages = nav._generate_site_navigation(load_config(pages=pages), url_context)

        self.assertEqual([n.title for n in nav_items],
                         ['Home', 'Running', 'Notes', 'License'])
        self.assertEqual([n.url for n in nav_items], [
            '.',
            'api-guide/running/',
            'about/notes/',
            'about/sub/license/'
        ])
        self.assertEqual([p.title for p in pages],
                         ['Home', 'Running', 'Notes', 'License'])

    def test_force_abs_urls(self):
        """
        Verify force absolute URLs
        """

        pages = [
            'index.md',
            'api-guide/running.md',
            'about/notes.md',
            'about/sub/license.md',
        ]

        url_context = nav.URLContext()
        url_context.force_abs_urls = True
        nav_items, pages = nav._generate_site_navigation(load_config(pages=pages), url_context)

        self.assertEqual([n.title for n in nav_items],
                         ['Home', 'Running', 'Notes', 'License'])
        self.assertEqual([n.url for n in nav_items], [
            '/',
            '/api-guide/running/',
            '/about/notes/',
            '/about/sub/license/'
        ])

    def test_force_abs_urls_with_base(self):
        """
        Verify force absolute URLs
        """

        pages = [
            'index.md',
            'api-guide/running.md',
            'about/notes.md',
            'about/sub/license.md',
        ]

        url_context = nav.URLContext()
        url_context.force_abs_urls = True
        url_context.base_path = '/foo/'
        nav_items, pages = nav._generate_site_navigation(load_config(pages=pages), url_context)

        self.assertEqual([n.title for n in nav_items],
                         ['Home', 'Running', 'Notes', 'License'])
        self.assertEqual([n.url for n in nav_items], [
            '/foo/',
            '/foo/api-guide/running/',
            '/foo/about/notes/',
            '/foo/about/sub/license/'
        ])

    def test_invalid_pages_config(self):

        bad_page = {"a": "index.md", "b": "index.md"}  # extra key

        def _test():
            return nav._generate_site_navigation(load_config(pages=[bad_page, ]), None)

        self.assertRaises(ConfigurationError, _test)

    def test_pages_config(self):

        bad_page = {}  # empty

        def _test():
            return nav._generate_site_navigation(load_config(pages=[bad_page, ]), None)

        self.assertRaises(ConfigurationError, _test)

    def test_ancestors(self):

        pages = [
            {'Home': 'index.md'},
            {'API Guide': [
                {'Running': 'api-guide/running.md'},
                {'Testing': 'api-guide/testing.md'},
                {'Debugging': 'api-guide/debugging.md'},
                {'Advanced': [
                    {'Part 1': 'api-guide/advanced/part-1.md'},
                ]},
            ]},
            {'About': [
                {'Release notes': 'about/release-notes.md'},
                {'License': 'about/license.md'}
            ]}
        ]
        site_navigation = nav.SiteNavigation(load_config(pages=pages))

        ancestors = (
            [],
            [site_navigation.nav_items[1]],
            [site_navigation.nav_items[1]],
            [site_navigation.nav_items[1]],
            [site_navigation.nav_items[1],
                site_navigation.pages[4].ancestors[-1]],
            [site_navigation.nav_items[2]],
            [site_navigation.nav_items[2]],
        )

        self.assertEqual(len(site_navigation.pages), len(ancestors))

        for i, (page, expected_ancestor) in enumerate(
                zip(site_navigation.pages, ancestors)):
            self.assertEqual(page.ancestors, expected_ancestor,
                             "Failed on ancestor test {0}".format(i))

    def test_nesting(self):

        pages = [
            {'Home': 'index.md'},
            {'Install': [
                {'Pre-install': 'install/install-pre.md'},
                {'The install': 'install/install-actual.md'},
                {'Post install': 'install/install-post.md'},
            ]},
            {'Guide': [
                {'Tutorial': [
                    {'Getting Started': 'guide/tutorial/running.md'},
                    {'Advanced Features': 'guide/tutorial/testing.md'},
                    {'Further Reading': 'guide/tutorial/debugging.md'},
                ]},
                {'API Reference': [
                    {'Feature 1': 'guide/api-ref/running.md'},
                    {'Feature 2': 'guide/api-ref/testing.md'},
                    {'Feature 3': 'guide/api-ref/debugging.md'},
                ]},
                {'Testing': 'guide/testing.md'},
                {'Deploying': 'guide/deploying.md'},
            ]}
        ]

        site_navigation = nav.SiteNavigation(load_config(pages=pages))

        self.assertEqual([n.title for n in site_navigation.nav_items],
                         ['Home', 'Install', 'Guide'])
        self.assertEqual(len(site_navigation.pages), 12)

        expected = dedent("""
        Home - /
        Install
            Pre-install - /install/install-pre/
            The install - /install/install-actual/
            Post install - /install/install-post/
        Guide
            Tutorial
                Getting Started - /guide/tutorial/running/
                Advanced Features - /guide/tutorial/testing/
                Further Reading - /guide/tutorial/debugging/
            API Reference
                Feature 1 - /guide/api-ref/running/
                Feature 2 - /guide/api-ref/testing/
                Feature 3 - /guide/api-ref/debugging/
            Testing - /guide/testing/
            Deploying - /guide/deploying/
        """)

        self.maxDiff = None
<<<<<<< HEAD
        self.assertEqual(str(site_navigation).strip(), expected)
=======
        self.assertEqual(str(site_navigation).strip(), expected)


class TestLegacyPagesConfig(unittest.TestCase):

    def test_walk_simple_toc(self):
        pages = legacy.pages_compat_shim([
            ('index.md', 'Home'),
            ('about.md', 'About')
        ])
        expected = [
            dedent("""
                Home - / [*]
                About - /about/
            """),
            dedent("""
                Home - /
                About - /about/ [*]
            """)
        ]
        site_navigation = nav.SiteNavigation(pages)
        for index, page in enumerate(site_navigation.walk_pages()):
            self.assertEqual(str(site_navigation).strip(), expected[index])

    def test_walk_empty_toc(self):
        pages = legacy.pages_compat_shim([
            ('index.md',),
            ('about.md', 'About')
        ])

        expected = [
            dedent("""
                Home - / [*]
                About - /about/
            """),
            dedent("""
                Home - /
                About - /about/ [*]
            """)
        ]
        site_navigation = nav.SiteNavigation(pages)
        for index, page in enumerate(site_navigation.walk_pages()):
            self.assertEqual(str(site_navigation).strip(), expected[index])

    def test_walk_indented_toc(self):
        pages = legacy.pages_compat_shim([
            ('index.md', 'Home'),
            ('api-guide/running.md', 'API Guide', 'Running'),
            ('api-guide/testing.md', 'API Guide', 'Testing'),
            ('api-guide/debugging.md', 'API Guide', 'Debugging'),
            ('about/release-notes.md', 'About', 'Release notes'),
            ('about/license.md', 'About', 'License')
        ])
        expected = [
            dedent("""
                Home - / [*]
                API Guide
                    Running - /api-guide/running/
                    Testing - /api-guide/testing/
                    Debugging - /api-guide/debugging/
                About
                    Release notes - /about/release-notes/
                    License - /about/license/
            """),
            dedent("""
                Home - /
                API Guide [*]
                    Running - /api-guide/running/ [*]
                    Testing - /api-guide/testing/
                    Debugging - /api-guide/debugging/
                About
                    Release notes - /about/release-notes/
                    License - /about/license/
            """),
            dedent("""
                Home - /
                API Guide [*]
                    Running - /api-guide/running/
                    Testing - /api-guide/testing/ [*]
                    Debugging - /api-guide/debugging/
                About
                    Release notes - /about/release-notes/
                    License - /about/license/
            """),
            dedent("""
                Home - /
                API Guide [*]
                    Running - /api-guide/running/
                    Testing - /api-guide/testing/
                    Debugging - /api-guide/debugging/ [*]
                About
                    Release notes - /about/release-notes/
                    License - /about/license/
            """),
            dedent("""
                Home - /
                API Guide
                    Running - /api-guide/running/
                    Testing - /api-guide/testing/
                    Debugging - /api-guide/debugging/
                About [*]
                    Release notes - /about/release-notes/ [*]
                    License - /about/license/
            """),
            dedent("""
                Home - /
                API Guide
                    Running - /api-guide/running/
                    Testing - /api-guide/testing/
                    Debugging - /api-guide/debugging/
                About [*]
                    Release notes - /about/release-notes/
                    License - /about/license/ [*]
            """)
        ]
        site_navigation = nav.SiteNavigation(pages)
        for index, page in enumerate(site_navigation.walk_pages()):
            self.assertEqual(str(site_navigation).strip(), expected[index])

    def test_indented_toc_missing_child_title(self):
        pages = legacy.pages_compat_shim([
            ('index.md', 'Home'),
            ('api-guide/running.md', 'API Guide', 'Running'),
            ('api-guide/testing.md', 'API Guide'),
            ('api-guide/debugging.md', 'API Guide', 'Debugging'),
            ('about/release-notes.md', 'About', 'Release notes'),
            ('about/license.md', 'About', 'License')
        ])
        expected = dedent("""
        Home - /
        API Guide
            Running - /api-guide/running/
            Testing - /api-guide/testing/
            Debugging - /api-guide/debugging/
        About
            Release notes - /about/release-notes/
            License - /about/license/
        """)
        site_navigation = nav.SiteNavigation(pages)
        self.assertEqual(str(site_navigation).strip(), expected)
        self.assertEqual(len(site_navigation.nav_items), 3)
        self.assertEqual(len(site_navigation.pages), 6)

    def test_edit_uri(self):
        """
        Ensure that set_edit_url creates well formed URLs for edit_uri
        """

        pages = [
            'index.md',
            'internal.md',
            'sub/internal.md',
            'sub1/sub2/internal.md',
        ]

        # Basic test
        repo_url = 'http://example.com/'
        edit_uri = 'edit/master/docs/'

        site_navigation = nav.SiteNavigation(pages)

        expected_results = (
            repo_url + edit_uri + pages[0],
            repo_url + edit_uri + pages[1],
            repo_url + edit_uri + pages[2],
            repo_url + edit_uri + pages[3],
        )

        for idx, page in enumerate(site_navigation.walk_pages()):
            page.set_edit_url(repo_url, edit_uri)
            self.assertEqual(page.edit_url, expected_results[idx])

        # Ensure the '/' is added to the repo_url and edit_uri
        repo_url = 'http://example.com'
        edit_uri = 'edit/master/docs'

        site_navigation = nav.SiteNavigation(pages)

        for idx, page in enumerate(site_navigation.walk_pages()):
            page.set_edit_url(repo_url, edit_uri)
            self.assertEqual(page.edit_url, expected_results[idx])

        # Ensure query strings are supported
        repo_url = 'http://example.com'
        edit_uri = '?query=edit/master/docs/'

        site_navigation = nav.SiteNavigation(pages)

        expected_results = (
            repo_url + edit_uri + pages[0],
            repo_url + edit_uri + pages[1],
            repo_url + edit_uri + pages[2],
            repo_url + edit_uri + pages[3],
        )

        for idx, page in enumerate(site_navigation.walk_pages()):
            page.set_edit_url(repo_url, edit_uri)
            self.assertEqual(page.edit_url, expected_results[idx])

        # Ensure fragment strings are supported
        repo_url = 'http://example.com'
        edit_uri = '#fragment/edit/master/docs/'

        site_navigation = nav.SiteNavigation(pages)

        expected_results = (
            repo_url + edit_uri + pages[0],
            repo_url + edit_uri + pages[1],
            repo_url + edit_uri + pages[2],
            repo_url + edit_uri + pages[3],
        )

        for idx, page in enumerate(site_navigation.walk_pages()):
            page.set_edit_url(repo_url, edit_uri)
            self.assertEqual(page.edit_url, expected_results[idx])

    def test_edit_uri_windows(self):
        """
        Ensure that set_edit_url creates well formed URLs for edit_uri with a windows path
        """

        pages = [
            'index.md',
            'internal.md',
            'sub\\internal.md',
            'sub1\\sub2\\internal.md',
        ]

        # Basic test
        repo_url = 'http://example.com/'
        edit_uri = 'edit/master/docs/'

        site_navigation = nav.SiteNavigation(pages)

        expected_results = (
            repo_url + edit_uri + pages[0],
            repo_url + edit_uri + pages[1],
            repo_url + edit_uri + pages[2].replace('\\', '/'),
            repo_url + edit_uri + pages[3].replace('\\', '/'),
        )

        for idx, page in enumerate(site_navigation.walk_pages()):
            page.set_edit_url(repo_url, edit_uri)
            self.assertEqual(page.edit_url, expected_results[idx])

        # Ensure the '/' is added to the repo_url and edit_uri
        repo_url = 'http://example.com'
        edit_uri = 'edit/master/docs'

        site_navigation = nav.SiteNavigation(pages)

        for idx, page in enumerate(site_navigation.walk_pages()):
            page.set_edit_url(repo_url, edit_uri)
            self.assertEqual(page.edit_url, expected_results[idx])

        # Ensure query strings are supported
        repo_url = 'http://example.com'
        edit_uri = '?query=edit/master/docs/'

        site_navigation = nav.SiteNavigation(pages)

        expected_results = (
            repo_url + edit_uri + pages[0],
            repo_url + edit_uri + pages[1],
            repo_url + edit_uri + pages[2].replace('\\', '/'),
            repo_url + edit_uri + pages[3].replace('\\', '/'),
        )

        for idx, page in enumerate(site_navigation.walk_pages()):
            page.set_edit_url(repo_url, edit_uri)
            self.assertEqual(page.edit_url, expected_results[idx])

        # Ensure fragment strings are supported
        repo_url = 'http://example.com'
        edit_uri = '#fragment/edit/master/docs/'

        site_navigation = nav.SiteNavigation(pages)

        expected_results = (
            repo_url + edit_uri + pages[0],
            repo_url + edit_uri + pages[1],
            repo_url + edit_uri + pages[2].replace('\\', '/'),
            repo_url + edit_uri + pages[3].replace('\\', '/'),
        )

        for idx, page in enumerate(site_navigation.walk_pages()):
            page.set_edit_url(repo_url, edit_uri)
            self.assertEqual(page.edit_url, expected_results[idx])
>>>>>>> aa9a2fdc
<|MERGE_RESOLUTION|>--- conflicted
+++ resolved
@@ -463,151 +463,7 @@
         """)
 
         self.maxDiff = None
-<<<<<<< HEAD
         self.assertEqual(str(site_navigation).strip(), expected)
-=======
-        self.assertEqual(str(site_navigation).strip(), expected)
-
-
-class TestLegacyPagesConfig(unittest.TestCase):
-
-    def test_walk_simple_toc(self):
-        pages = legacy.pages_compat_shim([
-            ('index.md', 'Home'),
-            ('about.md', 'About')
-        ])
-        expected = [
-            dedent("""
-                Home - / [*]
-                About - /about/
-            """),
-            dedent("""
-                Home - /
-                About - /about/ [*]
-            """)
-        ]
-        site_navigation = nav.SiteNavigation(pages)
-        for index, page in enumerate(site_navigation.walk_pages()):
-            self.assertEqual(str(site_navigation).strip(), expected[index])
-
-    def test_walk_empty_toc(self):
-        pages = legacy.pages_compat_shim([
-            ('index.md',),
-            ('about.md', 'About')
-        ])
-
-        expected = [
-            dedent("""
-                Home - / [*]
-                About - /about/
-            """),
-            dedent("""
-                Home - /
-                About - /about/ [*]
-            """)
-        ]
-        site_navigation = nav.SiteNavigation(pages)
-        for index, page in enumerate(site_navigation.walk_pages()):
-            self.assertEqual(str(site_navigation).strip(), expected[index])
-
-    def test_walk_indented_toc(self):
-        pages = legacy.pages_compat_shim([
-            ('index.md', 'Home'),
-            ('api-guide/running.md', 'API Guide', 'Running'),
-            ('api-guide/testing.md', 'API Guide', 'Testing'),
-            ('api-guide/debugging.md', 'API Guide', 'Debugging'),
-            ('about/release-notes.md', 'About', 'Release notes'),
-            ('about/license.md', 'About', 'License')
-        ])
-        expected = [
-            dedent("""
-                Home - / [*]
-                API Guide
-                    Running - /api-guide/running/
-                    Testing - /api-guide/testing/
-                    Debugging - /api-guide/debugging/
-                About
-                    Release notes - /about/release-notes/
-                    License - /about/license/
-            """),
-            dedent("""
-                Home - /
-                API Guide [*]
-                    Running - /api-guide/running/ [*]
-                    Testing - /api-guide/testing/
-                    Debugging - /api-guide/debugging/
-                About
-                    Release notes - /about/release-notes/
-                    License - /about/license/
-            """),
-            dedent("""
-                Home - /
-                API Guide [*]
-                    Running - /api-guide/running/
-                    Testing - /api-guide/testing/ [*]
-                    Debugging - /api-guide/debugging/
-                About
-                    Release notes - /about/release-notes/
-                    License - /about/license/
-            """),
-            dedent("""
-                Home - /
-                API Guide [*]
-                    Running - /api-guide/running/
-                    Testing - /api-guide/testing/
-                    Debugging - /api-guide/debugging/ [*]
-                About
-                    Release notes - /about/release-notes/
-                    License - /about/license/
-            """),
-            dedent("""
-                Home - /
-                API Guide
-                    Running - /api-guide/running/
-                    Testing - /api-guide/testing/
-                    Debugging - /api-guide/debugging/
-                About [*]
-                    Release notes - /about/release-notes/ [*]
-                    License - /about/license/
-            """),
-            dedent("""
-                Home - /
-                API Guide
-                    Running - /api-guide/running/
-                    Testing - /api-guide/testing/
-                    Debugging - /api-guide/debugging/
-                About [*]
-                    Release notes - /about/release-notes/
-                    License - /about/license/ [*]
-            """)
-        ]
-        site_navigation = nav.SiteNavigation(pages)
-        for index, page in enumerate(site_navigation.walk_pages()):
-            self.assertEqual(str(site_navigation).strip(), expected[index])
-
-    def test_indented_toc_missing_child_title(self):
-        pages = legacy.pages_compat_shim([
-            ('index.md', 'Home'),
-            ('api-guide/running.md', 'API Guide', 'Running'),
-            ('api-guide/testing.md', 'API Guide'),
-            ('api-guide/debugging.md', 'API Guide', 'Debugging'),
-            ('about/release-notes.md', 'About', 'Release notes'),
-            ('about/license.md', 'About', 'License')
-        ])
-        expected = dedent("""
-        Home - /
-        API Guide
-            Running - /api-guide/running/
-            Testing - /api-guide/testing/
-            Debugging - /api-guide/debugging/
-        About
-            Release notes - /about/release-notes/
-            License - /about/license/
-        """)
-        site_navigation = nav.SiteNavigation(pages)
-        self.assertEqual(str(site_navigation).strip(), expected)
-        self.assertEqual(len(site_navigation.nav_items), 3)
-        self.assertEqual(len(site_navigation.pages), 6)
 
     def test_edit_uri(self):
         """
@@ -625,7 +481,15 @@
         repo_url = 'http://example.com/'
         edit_uri = 'edit/master/docs/'
 
-        site_navigation = nav.SiteNavigation(pages)
+        site_navigation = nav.SiteNavigation({
+            'pages': pages,
+            'repo_url': repo_url,
+            'edit_uri': edit_uri,
+            'docs_dir': 'docs',
+            'site_dir': 'site',
+            'site_url': '',
+            'use_directory_urls': True
+        })
 
         expected_results = (
             repo_url + edit_uri + pages[0],
@@ -635,24 +499,38 @@
         )
 
         for idx, page in enumerate(site_navigation.walk_pages()):
-            page.set_edit_url(repo_url, edit_uri)
             self.assertEqual(page.edit_url, expected_results[idx])
 
         # Ensure the '/' is added to the repo_url and edit_uri
         repo_url = 'http://example.com'
         edit_uri = 'edit/master/docs'
 
-        site_navigation = nav.SiteNavigation(pages)
-
-        for idx, page in enumerate(site_navigation.walk_pages()):
-            page.set_edit_url(repo_url, edit_uri)
+        site_navigation = nav.SiteNavigation({
+            'pages': pages,
+            'repo_url': repo_url,
+            'edit_uri': edit_uri,
+            'docs_dir': 'docs',
+            'site_dir': 'site',
+            'site_url': '',
+            'use_directory_urls': True
+        })
+
+        for idx, page in enumerate(site_navigation.walk_pages()):
             self.assertEqual(page.edit_url, expected_results[idx])
 
         # Ensure query strings are supported
         repo_url = 'http://example.com'
         edit_uri = '?query=edit/master/docs/'
 
-        site_navigation = nav.SiteNavigation(pages)
+        site_navigation = nav.SiteNavigation({
+            'pages': pages,
+            'repo_url': repo_url,
+            'edit_uri': edit_uri,
+            'docs_dir': 'docs',
+            'site_dir': 'site',
+            'site_url': '',
+            'use_directory_urls': True
+        })
 
         expected_results = (
             repo_url + edit_uri + pages[0],
@@ -662,14 +540,21 @@
         )
 
         for idx, page in enumerate(site_navigation.walk_pages()):
-            page.set_edit_url(repo_url, edit_uri)
             self.assertEqual(page.edit_url, expected_results[idx])
 
         # Ensure fragment strings are supported
         repo_url = 'http://example.com'
         edit_uri = '#fragment/edit/master/docs/'
 
-        site_navigation = nav.SiteNavigation(pages)
+        site_navigation = nav.SiteNavigation({
+            'pages': pages,
+            'repo_url': repo_url,
+            'edit_uri': edit_uri,
+            'docs_dir': 'docs',
+            'site_dir': 'site',
+            'site_url': '',
+            'use_directory_urls': True
+        })
 
         expected_results = (
             repo_url + edit_uri + pages[0],
@@ -679,7 +564,6 @@
         )
 
         for idx, page in enumerate(site_navigation.walk_pages()):
-            page.set_edit_url(repo_url, edit_uri)
             self.assertEqual(page.edit_url, expected_results[idx])
 
     def test_edit_uri_windows(self):
@@ -698,7 +582,15 @@
         repo_url = 'http://example.com/'
         edit_uri = 'edit/master/docs/'
 
-        site_navigation = nav.SiteNavigation(pages)
+        site_navigation = nav.SiteNavigation({
+            'pages': pages,
+            'repo_url': repo_url,
+            'edit_uri': edit_uri,
+            'docs_dir': 'docs',
+            'site_dir': 'site',
+            'site_url': '',
+            'use_directory_urls': True
+        })
 
         expected_results = (
             repo_url + edit_uri + pages[0],
@@ -708,24 +600,38 @@
         )
 
         for idx, page in enumerate(site_navigation.walk_pages()):
-            page.set_edit_url(repo_url, edit_uri)
             self.assertEqual(page.edit_url, expected_results[idx])
 
         # Ensure the '/' is added to the repo_url and edit_uri
         repo_url = 'http://example.com'
         edit_uri = 'edit/master/docs'
 
-        site_navigation = nav.SiteNavigation(pages)
-
-        for idx, page in enumerate(site_navigation.walk_pages()):
-            page.set_edit_url(repo_url, edit_uri)
+        site_navigation = nav.SiteNavigation({
+            'pages': pages,
+            'repo_url': repo_url,
+            'edit_uri': edit_uri,
+            'docs_dir': 'docs',
+            'site_dir': 'site',
+            'site_url': '',
+            'use_directory_urls': True
+        })
+
+        for idx, page in enumerate(site_navigation.walk_pages()):
             self.assertEqual(page.edit_url, expected_results[idx])
 
         # Ensure query strings are supported
         repo_url = 'http://example.com'
         edit_uri = '?query=edit/master/docs/'
 
-        site_navigation = nav.SiteNavigation(pages)
+        site_navigation = nav.SiteNavigation({
+            'pages': pages,
+            'repo_url': repo_url,
+            'edit_uri': edit_uri,
+            'docs_dir': 'docs',
+            'site_dir': 'site',
+            'site_url': '',
+            'use_directory_urls': True
+        })
 
         expected_results = (
             repo_url + edit_uri + pages[0],
@@ -735,14 +641,21 @@
         )
 
         for idx, page in enumerate(site_navigation.walk_pages()):
-            page.set_edit_url(repo_url, edit_uri)
             self.assertEqual(page.edit_url, expected_results[idx])
 
         # Ensure fragment strings are supported
         repo_url = 'http://example.com'
         edit_uri = '#fragment/edit/master/docs/'
 
-        site_navigation = nav.SiteNavigation(pages)
+        site_navigation = nav.SiteNavigation({
+            'pages': pages,
+            'repo_url': repo_url,
+            'edit_uri': edit_uri,
+            'docs_dir': 'docs',
+            'site_dir': 'site',
+            'site_url': '',
+            'use_directory_urls': True
+        })
 
         expected_results = (
             repo_url + edit_uri + pages[0],
@@ -752,6 +665,4 @@
         )
 
         for idx, page in enumerate(site_navigation.walk_pages()):
-            page.set_edit_url(repo_url, edit_uri)
-            self.assertEqual(page.edit_url, expected_results[idx])
->>>>>>> aa9a2fdc
+            self.assertEqual(page.edit_url, expected_results[idx])