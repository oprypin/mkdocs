from __future__ import annotations

import logging
import os
from typing import Any, Collection, MutableMapping

import jinja2

from mkdocs import localization, utils
from mkdocs.config.base import ValidationError
from mkdocs.utils import templates

log = logging.getLogger(__name__)


class Theme(MutableMapping[str, Any]):
    """
    A Theme object.

    Parameters:
        name: The name of the theme as defined by its entrypoint.
        custom_dir: User defined directory for custom templates.
        static_templates: A list of templates to render as static pages.

    All other keywords are passed as-is and made available as a key/value mapping.
    """

    def __init__(
        self,
        name: str | None = None,
        *,
        custom_dir: str | None = None,
        static_templates: Collection[str] = (),
        locale: str | None = None,
        **user_config,
    ) -> None:
        self.name = name
        self._custom_dir = custom_dir
        _vars: dict[str, Any] = {'name': name, 'locale': 'en'}
        # _vars is soft-deprecated, intentionally hide it from mypy.
        setattr(self, '_vars', _vars)

        # MkDocs provided static templates are always included
        package_dir = os.path.abspath(os.path.dirname(__file__))
        mkdocs_templates = os.path.join(package_dir, 'templates')
        self.static_templates = set(os.listdir(mkdocs_templates))

        # Build self.dirs from various sources in order of precedence
        self.dirs = []

        if custom_dir is not None:
            self.dirs.append(custom_dir)

        if name:
            self._load_theme_config(name)

        # Include templates provided directly by MkDocs (outside any theme)
        self.dirs.append(mkdocs_templates)

        # Handle remaining user configs. Override theme configs (if set)
        self.static_templates.update(static_templates)
        _vars.update(user_config)

        # Validate locale and convert to Locale object
        _vars['locale'] = localization.parse_locale(
            locale if locale is not None else _vars['locale']
        )

    name: str | None

    @property
    def locale(self) -> localization.Locale:
        return self['locale']

    @property
    def custom_dir(self) -> str | None:
        return self._custom_dir

    dirs: list[str]

    static_templates: set[str]

    def __repr__(self) -> str:
        return "{}(name={!r}, dirs={!r}, static_templates={!r}, {})".format(
            self.__class__.__name__,
            self.name,
            self.dirs,
            self.static_templates,
            ', '.join(f'{k}={v!r}' for k, v in self.items()),
        )

    def __getitem__(self, key: str) -> Any:
        return self._vars[key]  # type: ignore[attr-defined]

    def __setitem__(self, key: str, value):
        self._vars[key] = value  # type: ignore[attr-defined]

    def __delitem__(self, key: str):
        del self._vars[key]  # type: ignore[attr-defined]

    def __contains__(self, item: object) -> bool:
        return item in self._vars  # type: ignore[attr-defined]

    def __len__(self):
        return len(self._vars)  # type: ignore[attr-defined]

    def __iter__(self):
        return iter(self._vars)  # type: ignore[attr-defined]

    def _load_theme_config(self, name: str) -> None:
        """Recursively load theme and any parent themes."""

        theme_dir = utils.get_theme_dir(name)
        self.dirs.append(theme_dir)

        try:
            file_path = os.path.join(theme_dir, 'mkdocs_theme.yml')
            with open(file_path, 'rb') as f:
                theme_config = utils.yaml_load(f)
        except OSError as e:
            log.debug(e)
            raise ValidationError(
                f"The theme '{name}' does not appear to have a configuration file. "
                f"Please upgrade to a current version of the theme."
            )

        log.debug(f"Loaded theme configuration for '{name}' from '{file_path}': {theme_config}")

        parent_theme = theme_config.pop('extends', None)
        if parent_theme:
            themes = utils.get_theme_names()
            if parent_theme not in themes:
                raise ValidationError(
                    f"The theme '{name}' inherits from '{parent_theme}', which does not appear to be installed. "
                    f"The available installed themes are: {', '.join(themes)}"
                )
            self._load_theme_config(parent_theme)

        self.static_templates.update(theme_config.pop('static_templates', []))
        self._vars.update(theme_config)  # type: ignore[attr-defined]

    def get_env(self) -> jinja2.Environment:
        """Return a Jinja environment for the theme."""

        loader = jinja2.FileSystemLoader(self.dirs)
        # No autoreload because editing a template in the middle of a build is not useful.
        env = jinja2.Environment(loader=loader, auto_reload=False)
<<<<<<< HEAD
        env.filters['url'] = templates.url_filter
        env.filters['script_tag'] = templates.script_tag_filter
        localization.install_translations(env, self._vars['locale'], self.dirs)
=======
        env.filters['url'] = filters.url_filter
        localization.install_translations(env, self.locale, self.dirs)
>>>>>>> 285461a3
        return env<|MERGE_RESOLUTION|>--- conflicted
+++ resolved
@@ -145,12 +145,7 @@
         loader = jinja2.FileSystemLoader(self.dirs)
         # No autoreload because editing a template in the middle of a build is not useful.
         env = jinja2.Environment(loader=loader, auto_reload=False)
-<<<<<<< HEAD
         env.filters['url'] = templates.url_filter
         env.filters['script_tag'] = templates.script_tag_filter
-        localization.install_translations(env, self._vars['locale'], self.dirs)
-=======
-        env.filters['url'] = filters.url_filter
         localization.install_translations(env, self.locale, self.dirs)
->>>>>>> 285461a3
         return env