[build-system]
requires = ["hatchling"]
build-backend = "hatchling.build"

[project]
name = "mkdocs"
description = "Project documentation with Markdown."
readme = "README.md"
license = "BSD-2-Clause"
authors = [
    {name = "Tom Christie", email = "tom@tomchristie.com"},
]
classifiers = [
    "Development Status :: 5 - Production/Stable",
    "Environment :: Console",
    "Environment :: Web Environment",
    "Intended Audience :: Developers",
    "License :: OSI Approved :: BSD License",
    "Operating System :: OS Independent",
    "Programming Language :: Python",
    "Programming Language :: Python :: 3",
    "Programming Language :: Python :: 3.6",
    "Programming Language :: Python :: 3.7",
    "Programming Language :: Python :: 3.8",
    "Programming Language :: Python :: 3.9",
    "Programming Language :: Python :: 3.10",
    "Programming Language :: Python :: 3 :: Only",
    "Programming Language :: Python :: Implementation :: CPython",
    "Programming Language :: Python :: Implementation :: PyPy",
    "Topic :: Documentation",
    "Topic :: Text Processing",
]
dynamic = ["version"]
requires-python = ">=3.7"
dependencies = [
    "click >=7.0",
    "Jinja2 >=2.11.1",
    "Markdown >=3.2.1, <3.4",
    "PyYAML >=5.1",
    "watchdog >=2.0",
    "ghp-import >=1.0",
    "pyyaml_env_tag >=0.1",
    "importlib_metadata >=4.3; python_version < '3.10'",
    "typing_extensions >=3.10; python_version < '3.8'",
    "packaging >=20.5",
    "mergedeep >=1.3.4",
    "colorama >=0.4; platform_system == 'Windows'",
]
[project.optional-dependencies]
i18n = [
    "babel >=2.9.0",
]

[project.urls]
Documentation = "https://www.mkdocs.org/"
Source = "https://github.com/mkdocs/mkdocs"
Issues = "https://github.com/mkdocs/mkdocs/issues"
History = "https://www.mkdocs.org/about/release-notes/"

[project.scripts]
mkdocs = "mkdocs.__main__:cli"

[project.entry-points."mkdocs.themes"]
mkdocs = "mkdocs.themes.mkdocs"
readthedocs = "mkdocs.themes.readthedocs"

[project.entry-points."mkdocs.plugins"]
search = "mkdocs.contrib.search:SearchPlugin"

[tool.hatch.version]
path = "mkdocs/__init__.py"

[tool.hatch.build]
artifacts = ["/mkdocs/**/*.mo"]
[tool.hatch.build.targets.sdist]
include = ["/mkdocs", "/LICENSE", "/pyproject.toml", "/README.md"]
[tool.hatch.build.targets.wheel]
exclude = ["/mkdocs/tests/integration", "*.po", "*.pot", "babel.cfg"]

<<<<<<< HEAD
[tool.hatch.version]
path = "mkdocs/__init__.py"

[tool.hatch.build.targets.wheel.hooks.custom]
dependencies = [
    "babel",
]

=======
>>>>>>> ffce01c4
[tool.black]
line-length = 100
target-version = ["py37"]
skip-string-normalization = true

[tool.isort]
profile = "black"
line_length = 100

[tool.mypy]
ignore_missing_imports = true
warn_unreachable = true
no_implicit_optional = true
show_error_codes = true<|MERGE_RESOLUTION|>--- conflicted
+++ resolved
@@ -76,18 +76,11 @@
 include = ["/mkdocs", "/LICENSE", "/pyproject.toml", "/README.md"]
 [tool.hatch.build.targets.wheel]
 exclude = ["/mkdocs/tests/integration", "*.po", "*.pot", "babel.cfg"]
-
-<<<<<<< HEAD
-[tool.hatch.version]
-path = "mkdocs/__init__.py"
-
 [tool.hatch.build.targets.wheel.hooks.custom]
 dependencies = [
     "babel",
 ]
 
-=======
->>>>>>> ffce01c4
 [tool.black]
 line-length = 100
 target-version = ["py37"]
