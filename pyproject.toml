[build-system]
requires = ["hatchling"]
build-backend = "hatchling.build"

[project]
name = "mkdocs"
description = "Project documentation with Markdown."
readme = "README.md"
license = "BSD-2-Clause"
authors = [
    {name = "Tom Christie", email = "tom@tomchristie.com"},
]
classifiers = [
    "Development Status :: 5 - Production/Stable",
    "Environment :: Console",
    "Environment :: Web Environment",
    "Intended Audience :: Developers",
    "License :: OSI Approved :: BSD License",
    "Operating System :: OS Independent",
    "Programming Language :: Python",
    "Programming Language :: Python :: 3",
    "Programming Language :: Python :: 3.6",
    "Programming Language :: Python :: 3.7",
    "Programming Language :: Python :: 3.8",
    "Programming Language :: Python :: 3.9",
    "Programming Language :: Python :: 3.10",
    "Programming Language :: Python :: 3 :: Only",
    "Programming Language :: Python :: Implementation :: CPython",
    "Programming Language :: Python :: Implementation :: PyPy",
    "Topic :: Documentation",
    "Topic :: Text Processing",
]
dynamic = ["version"]
requires-python = ">=3.7"
dependencies = [
    "click >=7.0",
    "Jinja2 >=2.11.1",
    "Markdown >=3.2.1, <3.4",
    "PyYAML >=5.1",
    "watchdog >=2.0",
    "ghp-import >=1.0",
    "pyyaml_env_tag >=0.1",
    "importlib_metadata >=4.3; python_version < '3.10'",
    "typing_extensions >=3.10; python_version < '3.8'",
    "packaging >=20.5",
    "mergedeep >=1.3.4",
    "colorama >=0.4; platform_system == 'Windows'",
]
[project.optional-dependencies]
i18n = [
    "babel >=2.9.0",
]
min-versions = [
    "click ==7.0",
    "Jinja2 ==2.11.1",
    "markupsafe ==2.0.1",
    "Markdown ==3.2.1",
    "PyYAML ==5.1",
    "watchdog ==2.0",
    "ghp-import ==1.0",
    "pyyaml_env_tag ==0.1",
    "importlib_metadata ==4.3; python_version < '3.10'",
    "typing_extensions ==3.10; python_version < '3.8'",
    "packaging ==20.5",
    "mergedeep ==1.3.4",
    "colorama ==0.4; platform_system == 'Windows'",
    "babel ==2.9.0",
]

[project.urls]
Documentation = "https://www.mkdocs.org/"
Source = "https://github.com/mkdocs/mkdocs"
Issues = "https://github.com/mkdocs/mkdocs/issues"
History = "https://www.mkdocs.org/about/release-notes/"

[project.scripts]
mkdocs = "mkdocs.__main__:cli"

[project.entry-points."mkdocs.themes"]
mkdocs = "mkdocs.themes.mkdocs"
readthedocs = "mkdocs.themes.readthedocs"

[project.entry-points."mkdocs.plugins"]
search = "mkdocs.contrib.search:SearchPlugin"

[tool.hatch.version]
path = "mkdocs/__init__.py"

[tool.hatch.build]
artifacts = ["/mkdocs/**/*.mo"]
[tool.hatch.build.targets.sdist]
include = ["/mkdocs", "/LICENSE", "/pyproject.toml", "/README.md"]
[tool.hatch.build.targets.wheel]
exclude = ["/mkdocs/tests/integration", "*.po", "*.pot", "babel.cfg"]

<<<<<<< HEAD
[tool.hatch.version]
path = "mkdocs/__init__.py"

[tool.hatch.envs.default.scripts]
all = [
    "hatch run types:check",
    "hatch run test:test",
    "hatch run style:check",
    "hatch run lint:check",
    "hatch run +type=default +py= integration:test",
]

[tool.hatch.envs.test]
features = ["i18n"]
dependencies = [
    "coverage",
]
[tool.hatch.envs.test.scripts]
test = "coverage run --source=mkdocs --omit 'mkdocs/tests/*' -m unittest discover -p '*tests.py' mkdocs --top-level-directory ."
_coverage = ["test", "coverage xml", "coverage report --show-missing"]
with-coverage = "test"
[[tool.hatch.envs.test.matrix]]
python = ["py37", "py38", "py39", "py310", "pypy3"]
type = ["default", "min-req"]
[tool.hatch.envs.test.overrides]
matrix.type.features = [
    { value = "min-versions", if = ["min-req"] },
]
matrix.type.scripts = [
    { key = "with-coverage", value = "_coverage", if = ["default"] },
]

[tool.hatch.envs.integration]
template = "docs"
[tool.hatch.envs.integration.scripts]
test = "python -m mkdocs.tests.integration"
[[tool.hatch.envs.integration.matrix]]
python = ["py37", "py38", "py39", "py310", "pypy3"]
type = ["default", "no-babel"]
[tool.hatch.envs.integration.overrides]
matrix.type.features = [
    { value = "i18n", if = ["default"] },
]

[tool.hatch.envs.types]
dependencies = [
    "mypy",
    "types-Jinja2",
    "types-Markdown",
    "types-PyYAML",
    "types-setuptools",
    "typing-extensions",
]
[tool.hatch.envs.types.scripts]
check = "mypy mkdocs"

[tool.hatch.envs.style]
detached = true
dependencies = [
    "black",
    "isort",
    "flake8",
]
[tool.hatch.envs.style.scripts]
lint = [
    "flake8 mkdocs",
]
check = [
    "isort --check-only --diff mkdocs",
    "black -q --check --diff mkdocs",
    "lint",
]
format = [
    "isort -q mkdocs",
    "black -q mkdocs",
]

[tool.hatch.envs.lint]
detached = true
dependencies = [
    "codespell",
]
[tool.hatch.envs.lint.scripts]
spelling = "codespell mkdocs docs *.* -S LC_MESSAGES -S '*.min.js' -S 'lunr*.js' -S fontawesome-webfont.svg -S tinyseg.js"
markdown = "npm exec --yes -- markdownlint-cli README.md CONTRIBUTING.md docs/ --ignore docs/CNAME"
js = "npm exec --yes -- jshint mkdocs/"
css = "npm exec --yes -- csslint --quiet mkdocs/"
check = ["markdown", "js", "css", "spelling"]


[tool.hatch.envs.docs]
dependencies = [
    "Markdown >=3.3.3",
    "mdx_gh_links >=0.2",
    "markdown-callouts >=0.3.0",
    "mkdocs-literate-nav >=0.5.0",
    "mkdocs-redirects >=1.0.1",
    "pymdown-extensions >=8.0.1",
    "mkdocstrings-python >=0.7.1",
]

=======
>>>>>>> ffce01c4
[tool.black]
line-length = 100
target-version = ["py37"]
skip-string-normalization = true

[tool.isort]
profile = "black"
line_length = 100

[tool.mypy]
ignore_missing_imports = true
warn_unreachable = true
no_implicit_optional = true
show_error_codes = true<|MERGE_RESOLUTION|>--- conflicted
+++ resolved
@@ -93,10 +93,6 @@
 [tool.hatch.build.targets.wheel]
 exclude = ["/mkdocs/tests/integration", "*.po", "*.pot", "babel.cfg"]
 
-<<<<<<< HEAD
-[tool.hatch.version]
-path = "mkdocs/__init__.py"
-
 [tool.hatch.envs.default.scripts]
 all = [
     "hatch run types:check",
@@ -195,8 +191,6 @@
     "mkdocstrings-python >=0.7.1",
 ]
 
-=======
->>>>>>> ffce01c4
 [tool.black]
 line-length = 100
 target-version = ["py37"]
