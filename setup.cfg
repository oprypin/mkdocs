[flake8]
max-line-length = 119
extend-ignore = E203

<<<<<<< HEAD
[compile_catalog]
statistics = True
domain = messages

[extract_messages]
copyright_holder = MkDocs
domain = messages
msgid_bugs_address = "https://github.com/mkdocs/mkdocs/issues"
project = MkDocs
no_wrap = True

[init_catalog]
domain = messages

[update_catalog]
ignore_obsolete = True
update_header_comment = True
domain = messages
=======
[isort]
profile = black
line_length = 100

[mypy]
ignore_missing_imports = true
warn_unreachable = true
no_implicit_optional = true
show_error_codes = true
>>>>>>> cc5c82ce
<|MERGE_RESOLUTION|>--- conflicted
+++ resolved
@@ -1,34 +1,3 @@
 [flake8]
 max-line-length = 119
-extend-ignore = E203
-
-<<<<<<< HEAD
-[compile_catalog]
-statistics = True
-domain = messages
-
-[extract_messages]
-copyright_holder = MkDocs
-domain = messages
-msgid_bugs_address = "https://github.com/mkdocs/mkdocs/issues"
-project = MkDocs
-no_wrap = True
-
-[init_catalog]
-domain = messages
-
-[update_catalog]
-ignore_obsolete = True
-update_header_comment = True
-domain = messages
-=======
-[isort]
-profile = black
-line_length = 100
-
-[mypy]
-ignore_missing_imports = true
-warn_unreachable = true
-no_implicit_optional = true
-show_error_codes = true
->>>>>>> cc5c82ce
+extend-ignore = E203