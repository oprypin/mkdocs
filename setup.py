#!/usr/bin/env python

from setuptools import setup
import re
import os
import sys

from mkdocs.commands.setup import babel_cmdclass

with open('README.md') as f:
    long_description = f.read()


def get_version(package):
    """Return package version as listed in `__version__` in `init.py`."""
    init_py = open(os.path.join(package, '__init__.py')).read()
    return re.search("__version__ = ['\"]([^'\"]+)['\"]", init_py).group(1)


def get_packages(package):
    """Return root package and all sub-packages."""
    return [dirpath
            for dirpath, dirnames, filenames in os.walk(package)
            if os.path.exists(os.path.join(dirpath, '__init__.py'))]


if sys.argv[-1] == 'publish':
    if os.system("pip freeze | grep wheel"):
        print("wheel not installed.\nUse `pip install wheel`.\nExiting.")
        sys.exit()
    if os.system("pip freeze | grep twine"):
        print("twine not installed.\nUse `pip install twine`.\nExiting.")
        sys.exit()
    if os.system("pip freeze | grep Babel"):
        print("babel not installed.\nUse `pip install babel`.\nExiting.")
        sys.exit()
    for locale in os.listdir("mkdocs/themes/mkdocs/locales"):
        os.system(f"python setup.py compile_catalog -t mkdocs -l {locale}")
        os.system(f"python setup.py compile_catalog -t readthedocs -l {locale}")
    os.system("python setup.py sdist bdist_wheel")
    os.system("twine upload dist/*")
    print("You probably want to also tag the version now:")
    print("  git tag -a {0} -m 'version {0}'".format(get_version("mkdocs")))
    print("  git push --tags")
    sys.exit()


setup(
    name="mkdocs",
    version=get_version("mkdocs"),
    url='https://www.mkdocs.org',
    license='BSD',
    description='Project documentation with Markdown.',
    long_description=long_description,
    long_description_content_type='text/markdown',
    author='Tom Christie',
    author_email='tom@tomchristie.com',  # SEE NOTE BELOW (*)
    packages=get_packages("mkdocs"),
    include_package_data=True,
    install_requires=[
        'click>=3.3',
        'Jinja2>=2.10.1',
<<<<<<< HEAD
        'lunr[languages]==0.5.9',  # must support lunr.js version included in search
=======
        'livereload>=2.5.1',
>>>>>>> e2a34807
        'Markdown>=3.2.1',
        'PyYAML>=3.10',
        'watchdog>=2.0',
        'ghp-import>=1.0',
        'pyyaml_env_tag>=0.1',
        'importlib_metadata>=3.10',
        'packaging>=20.5'
    ],
    extras_require={"i18n": ['babel>=2.9.0']},
    python_requires='>=3.6',
    entry_points={
        'console_scripts': [
            'mkdocs = mkdocs.__main__:cli',
        ],
        'mkdocs.themes': [
            'mkdocs = mkdocs.themes.mkdocs',
            'readthedocs = mkdocs.themes.readthedocs',
        ],
        'mkdocs.plugins': [
            'search = mkdocs.contrib.search:SearchPlugin',
        ],
    },
    classifiers=[
        'Development Status :: 5 - Production/Stable',
        'Environment :: Console',
        'Environment :: Web Environment',
        'Intended Audience :: Developers',
        'License :: OSI Approved :: BSD License',
        'Operating System :: OS Independent',
        'Programming Language :: Python',
        'Programming Language :: Python :: 3',
        'Programming Language :: Python :: 3.6',
        'Programming Language :: Python :: 3.7',
        'Programming Language :: Python :: 3.8',
        'Programming Language :: Python :: 3.9',
        'Programming Language :: Python :: 3 :: Only',
        "Programming Language :: Python :: Implementation :: CPython",
        "Programming Language :: Python :: Implementation :: PyPy",
        'Topic :: Documentation',
        'Topic :: Text Processing',
    ],
    zip_safe=False,
    cmdclass=babel_cmdclass,
)

# (*) Please direct queries to the discussion group:
#     https://groups.google.com/forum/#!forum/mkdocs<|MERGE_RESOLUTION|>--- conflicted
+++ resolved
@@ -60,11 +60,6 @@
     install_requires=[
         'click>=3.3',
         'Jinja2>=2.10.1',
-<<<<<<< HEAD
-        'lunr[languages]==0.5.9',  # must support lunr.js version included in search
-=======
-        'livereload>=2.5.1',
->>>>>>> e2a34807
         'Markdown>=3.2.1',
         'PyYAML>=3.10',
         'watchdog>=2.0',
